--- conflicted
+++ resolved
@@ -1368,7 +1368,6 @@
 }
 
 /*
-<<<<<<< HEAD
  * Command: ActorInvoke
  * ----------------------------
  * Invoke Actor script
@@ -1392,7 +1391,7 @@
 }
 
 /*
- * Command: ActorInvoke
+ * Command: StackPop
  * ----------------------------
  * Pop the script pointer from the stack
  */
@@ -1401,7 +1400,9 @@
   script_stack_ptr--;
   script_ptr = script_stack[script_stack_ptr];
   script_continue = TRUE;
-=======
+}
+
+/*
  * Command: ScenePushState
  * ----------------------------
  * Stores the state of the current scene
@@ -1456,5 +1457,4 @@
 
   script_action_complete = TRUE;
   script_ptr += 1 + script_cmd_args_len;
->>>>>>> 626892ac
 }