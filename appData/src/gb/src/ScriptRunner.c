#include "ScriptRunner.h"
#include "BankData.h"
#include "BankManager.h"
#include "UI.h"
#include "FadeManager.h"
#include "Scene.h"
#include "game.h"
#include "Macros.h"

UBYTE script_ptr_bank = 0;
UWORD script_ptr = 0;
UWORD script_ptr_x = 0;
UWORD script_ptr_y = 0;
UWORD script_start_ptr = 0;
UBYTE script_cmd_args[6] = {0};
UBYTE script_cmd_args_len;
SCRIPT_CMD_FN last_fn;

UBYTE script_stack_ptr = 0;
UWORD script_stack[STACK_SIZE] = {0};

SCRIPT_CMD script_cmds[] = {
    {Script_End_b, 0},                // 0x00
    {Script_Text_b, 2},               // 0x01
    {Script_Goto_b, 2},               // 0x02
    {Script_IfFlag_b, 4},             // 0x03
    {Script_Noop_b, 0},               // 0x04
    {Script_SetFlag_b, 2},            // 0x05
    {Script_ClearFlag_b, 2},          // 0x06
    {Script_ActorSetDir_b, 1},        // 0x07
    {Script_ActorActivate_b, 1},      // 0x08
    {Script_CameraMoveTo_b, 3},       // 0x09
    {Script_CameraLock_b, 1},         // 0x0A
    {Script_Wait_b, 1},               // 0x0B
    {Script_FadeOut_b, 1},            // 0x0C
    {Script_FadeIn_b, 1},             // 0x0D
    {Script_LoadScene_b, 6},          // 0x0E
    {Script_ActorSetPos_b, 2},        // 0x0F
    {Script_ActorMoveTo_b, 2},        // 0x10
    {Script_ShowSprites_b, 0},        // 0x11
    {Script_HideSprites_b, 0},        // 0x12
    {Script_PlayerSetSprite_b, 1},    // 0x13
    {Script_ActorShow_b, 1},          // 0x14
    {Script_ActorHide_b, 1},          // 0x15
    {Script_ActorSetEmote_b, 2},      // 0x16
    {Script_CameraShake_b, 1},        // 0x17
    {Script_Noop_b, 0},               // 0x18
    {Script_ShowOverlay_b, 3},        // 0x19
    {Script_HideOverlay_b, 0},        // 0x1A
    {Script_Noop_b, 0},               // 0x1B
    {Script_OverlayMoveTo_b, 3},      // 0x1C
    {Script_AwaitInput_b, 1},         // 0x1D
    {Script_MusicPlay_b, 2},          // 0x1E
    {Script_MusicStop_b, 0},          // 0x1F
    {Script_ResetVariables_b, 0},     // 0x20
    {Script_NextFrame_b, 0},          // 0x21
    {Script_IncFlag_b, 2},            // 0x22
    {Script_DecFlag_b, 2},            // 0x23
    {Script_SetFlagValue_b, 3},       // 0x24
    {Script_IfValue_b, 6},            // 0x25
    {Script_IfInput_b, 3},            // 0x26
    {Script_Choice_b, 4},             // 0x27
    {Script_ActorPush_b, 1},          // 0x28
    {Script_IfActorPos_b, 5},         // 0x29
    {Script_LoadData_b, 0},           // 0x2A
    {Script_SaveData_b, 0},           // 0x2B
    {Script_ClearData_b, 0},          // 0x2C
    {Script_IfSavedData_b, 2},        // 0x2D
    {Script_IfActorDirection_b, 4},   // 0x2E
    {Script_SetFlagRandomValue_b, 3}, // 0x2F
    {Script_ActorGetPos_b, 0},        // 0x30
    {Script_ActorSetPosToVal_b, 0},   // 0x31
    {Script_ActorMoveToVal_b, 0},     // 0x32
    {Script_ActorMoveRel_b, 4},       // 0x33
    {Script_ActorSetPosRel_b, 4},     // 0x34
    {Script_MathAdd_b, 3},            // 0x35
    {Script_MathSub_b, 3},            // 0x36
    {Script_MathMul_b, 3},            // 0x37
    {Script_MathDiv_b, 3},            // 0x38
    {Script_MathMod_b, 3},            // 0x39
    {Script_MathAddVal_b, 0},         // 0x3A
    {Script_MathSubVal_b, 0},         // 0x3B
    {Script_MathMulVal_b, 0},         // 0x3C
    {Script_MathDivVal_b, 0},         // 0x3D
    {Script_MathModVal_b, 0},         // 0x3E
    {Script_CopyVal_b, 0},            // 0x3F
    {Script_IfValueCompare_b, 3},     // 0x40
    {Script_LoadVectors_b, 4},        // 0x41
    {Script_ActorSetMoveSpeed_b, 1},  // 0x42
    {Script_ActorSetAnimSpeed_b, 1},  // 0x43
    {Script_TextSetAnimSpeed_b, 3},   // 0x44
<<<<<<< HEAD
    {Script_ActorInvoke_b, 0},        // 0x45
    {Script_StackPush_b, 0},          // 0x46
    {Script_StackPop_b, 0},           // 0x47
=======
    {Script_ScenePushState_b, 0},     // 0x45
    {Script_ScenePopState_b, 1}       // 0x46
>>>>>>> 626892ac
};

UBYTE ScriptLastFnComplete();

void ScriptStart(BANK_PTR *events_ptr)
{
  script_ptr_bank = events_ptr->bank;
  script_ptr = ((UWORD)bank_data_ptrs[script_ptr_bank]) + events_ptr->offset;
  script_start_ptr = script_ptr;
}

void ScriptRunnerUpdate()
{
  UBYTE i, script_cmd_index;
  // SCRIPT_CMD_FN script_cmd_fn;

  if (!script_action_complete)
  {
    script_action_complete = ScriptLastFnComplete();
  }

  if (!script_ptr_bank || !script_action_complete)
  {
    return;
  }

  script_cmd_index = ReadBankedUBYTE(script_ptr_bank, script_ptr);

  LOG("SCRIPT CMD INDEX WAS %u not=%u, zero=%u\n", script_cmd_index, !script_cmd_index, script_cmd_index == 0);

  if (!script_cmd_index)
  {
    if (script_stack_ptr) {
      // Return from Actor Invocation
      PUSH_BANK(scriptrunner_bank);
      Script_StackPop_b();
      POP_BANK;
      return;
    }
    LOG("SCRIPT FINISHED\n");
    script_ptr_bank = 0;
    script_ptr = 0;
    return;
  }

  script_cmd_args_len = script_cmds[script_cmd_index].args_len;
  // script_cmd_fn = script_cmds[script_cmd_index].fn;

  LOG("SCRIPT cmd [%u - %u] = %u (%u)\n", script_ptr_bank, script_ptr, script_cmd_index, script_cmd_args_len);

  for (i = 0; i != script_cmd_args_len; i++)
  {
    script_cmd_args[i] = ReadBankedUBYTE(script_ptr_bank, script_ptr + i + 1);
    LOG("SCRIPT ARG-%u = %u\n", i, script_cmd_args[i]);
  }

  PUSH_BANK(scriptrunner_bank);
  // if(script_cmd_fn) {
  script_cmds[script_cmd_index].fn();
  // }
  POP_BANK;

  last_fn = script_cmds[script_cmd_index].fn;

  if (script_continue)
  {
    LOG("CONTINUE!\n");
    ScriptRunnerUpdate();
  }
}

UBYTE ScriptLastFnComplete()
{
  UBYTE fading = IsFading();

  if (last_fn == Script_FadeIn_b && !fading)
  {
    return TRUE;
  }

  if (last_fn == Script_FadeOut_b && !fading)
  {
    return TRUE;
  }

  if (last_fn == Script_LoadScene_b && !fading)
  {
    return TRUE;
  }

  if (last_fn == Script_ScenePopState_b)
  {
    return TRUE;
  }

  if (last_fn == Script_LoadData_b && !fading)
  {
    return TRUE;
  }

  if (last_fn == Script_ActorSetEmote_b && !SceneIsEmoting())
  {
    return TRUE;
  }

  if (last_fn == Script_Text_b && UIIsClosed())
  {
    return TRUE;
  }

  if (last_fn == Script_Choice_b && UIIsClosed())
  {
    return TRUE;
  }

  if (last_fn == Script_OverlayMoveTo_b && UIAtDest())
  {
    return TRUE;
  }

  if (last_fn == Script_AwaitInput_b && ((joy & await_input) != 0))
  {
    return TRUE;
  }

  if (last_fn == Script_CameraMoveTo_b && SceneCameraAtDest())
  {
    camera_settings = camera_settings & ~CAMERA_TRANSITION_FLAG;
    return TRUE;
  }

  if (last_fn == Script_CameraLock_b && SceneCameraAtDest())
  {
    camera_settings = CAMERA_LOCK_FLAG;
    return TRUE;
  }

  return FALSE;
}<|MERGE_RESOLUTION|>--- conflicted
+++ resolved
@@ -89,14 +89,11 @@
     {Script_ActorSetMoveSpeed_b, 1},  // 0x42
     {Script_ActorSetAnimSpeed_b, 1},  // 0x43
     {Script_TextSetAnimSpeed_b, 3},   // 0x44
-<<<<<<< HEAD
-    {Script_ActorInvoke_b, 0},        // 0x45
-    {Script_StackPush_b, 0},          // 0x46
-    {Script_StackPop_b, 0},           // 0x47
-=======
     {Script_ScenePushState_b, 0},     // 0x45
-    {Script_ScenePopState_b, 1}       // 0x46
->>>>>>> 626892ac
+    {Script_ScenePopState_b, 1},      // 0x46
+    {Script_ActorInvoke_b, 0},        // 0x47
+    {Script_StackPush_b, 0},          // 0x48
+    {Script_StackPop_b, 0}            // 0x49
 };
 
 UBYTE ScriptLastFnComplete();
