--- conflicted
+++ resolved
@@ -7,10 +7,10 @@
 #include "Scroll.h"
 #include "Sprite.h"
 
-<<<<<<< HEAD
 void UpdateActors_b() __banked;
 void ActivateActor_b(UBYTE i) __banked;
 void DeactivateActor_b(UBYTE i) __banked;
+UBYTE ActorInFrontOfPlayer_b(UBYTE grid_size, UBYTE inc_noclip) __banked;
 UBYTE ActorInFrontOfActor_b(UBYTE i) __banked;
 UBYTE CheckCollisionInDirection_b(UBYTE start_x, UBYTE start_y, UBYTE end_tile, COL_CHECK_DIR check_dir) __banked;
 void InitPlayer_b() __banked;
@@ -18,25 +18,10 @@
 UBYTE ActorAt1x2Tile_b(UBYTE tx, UBYTE ty, UBYTE inc_noclip) __banked;
 UBYTE ActorAt1x3Tile_b(UBYTE tx, UBYTE ty, UBYTE inc_noclip) __banked;
 UBYTE ActorAt3x1Tile_b(UBYTE tx, UBYTE ty, UBYTE inc_noclip) __banked;
+UBYTE ActorAt2x3Tile_b(UBYTE tx, UBYTE ty, UBYTE inc_noclip) __banked;
+UBYTE ActorAt3x3Tile_b(UBYTE tx, UBYTE ty, UBYTE inc_noclip) __banked;
 UBYTE ActorOverlapsPlayer_b(UBYTE inc_noclip) __banked;
 void ActorRunCollisionScripts_b() __banked;
-=======
-void UpdateActors_b();
-void ActivateActor_b(UBYTE i);
-void DeactivateActor_b(UBYTE i);
-UBYTE ActorInFrontOfPlayer_b(UBYTE grid_size, UBYTE inc_noclip);
-UBYTE ActorInFrontOfActor_b(UBYTE i);
-UBYTE CheckCollisionInDirection_b(UBYTE start_x, UBYTE start_y, UBYTE end_tile, COL_CHECK_DIR check_dir);
-void InitPlayer_b();
-UBYTE ActorAtTile_b(UBYTE tx, UBYTE ty, UBYTE inc_noclip);
-UBYTE ActorAt1x2Tile_b(UBYTE tx, UBYTE ty, UBYTE inc_noclip);
-UBYTE ActorAt1x3Tile_b(UBYTE tx, UBYTE ty, UBYTE inc_noclip);
-UBYTE ActorAt3x1Tile_b(UBYTE tx, UBYTE ty, UBYTE inc_noclip);
-UBYTE ActorAt2x3Tile_b(UBYTE tx, UBYTE ty, UBYTE inc_noclip);
-UBYTE ActorAt3x3Tile_b(UBYTE tx, UBYTE ty, UBYTE inc_noclip);
-UBYTE ActorOverlapsPlayer_b(UBYTE inc_noclip);
-void ActorRunCollisionScripts_b();
->>>>>>> 789839ad
 
 Actor actors[MAX_ACTORS];
 Actor* actor_ptrs[MAX_ACTORS];
@@ -97,19 +82,11 @@
 }
 
 UBYTE ActorAt2x3Tile(UBYTE tx, UBYTE ty, UBYTE inc_noclip) {
-  UBYTE hit_actor = FALSE;
-  PUSH_BANK(ACTOR_BANK);
-  hit_actor = ActorAt2x3Tile_b(tx, ty, inc_noclip);
-  POP_BANK;
-  return hit_actor;
+  return ActorAt2x3Tile_b(tx, ty, inc_noclip);
 }
 
 UBYTE ActorAt3x3Tile(UBYTE tx, UBYTE ty, UBYTE inc_noclip) {
-  UBYTE hit_actor = FALSE;
-  PUSH_BANK(ACTOR_BANK);
-  hit_actor = ActorAt3x3Tile_b(tx, ty, inc_noclip);
-  POP_BANK;
-  return hit_actor;
+  return ActorAt3x3Tile_b(tx, ty, inc_noclip);
 }
 
 UBYTE ActorOverlapsPlayer(UBYTE inc_noclip) {
@@ -117,11 +94,7 @@
 }
 
 UBYTE ActorInFrontOfPlayer(UBYTE grid_size, UBYTE inc_noclip) {
-  UBYTE hit_actor = FALSE;
-  PUSH_BANK(ACTOR_BANK);
-  hit_actor = ActorInFrontOfPlayer_b(grid_size, inc_noclip);
-  POP_BANK;
-  return hit_actor;
+  return ActorInFrontOfPlayer_b(grid_size, inc_noclip);
 }
 
 UBYTE ActorInFrontOfActor(UBYTE i) {
