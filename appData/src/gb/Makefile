SHELL_FILE = node_modules/gbdkjs/shell_debug/build/index.html
EMCC = emcc -O2 -Wno-implicit-function-declaration -Inode_modules/gbdkjs/include -Inode_modules/gbdkjs/gbdk/include -Iinclude -Iinclude/core -Iinclude/states -Lsrc -Lsrc/core -Lsrc/data -Lsrc/states --js-library node_modules/gbdkjs/emscripten_bindings.js -s ALLOW_MEMORY_GROWTH=1 -s ASSERTIONS=1 -s SAFE_HEAP=1 -s DETERMINISTIC=1 -s BINARYEN_IGNORE_IMPLICIT_TRAPS=1

CC = lcc

ROM_BUILD_DIR = build/rom
WEB_BUILD_DIR = build/debug

OBJDIR = obj

CFLAGS = -Wa-l -Wl-m -Wl-j -Wl-yt27 -Iinclude -Iinclude/core -Iinclude/states -Igenerated -Inode_modules/gbdkjs/include
CFLAGS += -DCGB

LFLAGS_NBANKS += -Wl-yp0x143=0xC0
LFLAGS = $(LFLAGS_NBANKS) -Wl-m

ASM = $(foreach dir,src/core,$(notdir $(wildcard $(dir)/*.s))) 
CLASSES = $(foreach dir,src,$(notdir $(wildcard $(dir)/*.c))) 
CORE_CLASSES = $(foreach dir,src/core,$(notdir $(wildcard $(dir)/*.c))) 
STATE_CLASSES = $(foreach dir,src/states,$(notdir $(wildcard $(dir)/*.c))) 
DATA = $(foreach dir,src/data,$(notdir $(wildcard $(dir)/*.c))) 
MUSIC = $(foreach dir,src/music,$(notdir $(wildcard $(dir)/*.c))) 

OBJS = $(CLASSES:%.c=$(OBJDIR)/%.o) $(ASM:%.s=$(OBJDIR)/%.o) $(CORE_CLASSES:%.c=$(OBJDIR)/%.o) $(STATE_CLASSES:%.c=$(OBJDIR)/%.o) $(DATA:%.c=$(OBJDIR)/%.o) $(MUSIC:%.c=$(OBJDIR)/%.o) 
WEB_OBJS = $(CLASSES:%.c=$(OBJDIR)/%.bc) $(CORE_CLASSES:%.c=$(OBJDIR)/%.bc) $(STATE_CLASSES:%.c=$(OBJDIR)/%.bc) $(DATA:%.c=$(OBJDIR)/%.bc) $(MUSIC:%.c=$(OBJDIR)/%.bc) 

all:	$(ROM_BUILD_DIR)/game.gb

.SECONDARY: $(OBJS) $(WEB_OBJS)

$(OBJDIR)/%.o:	src/%.c
	$(CC) $(CFLAGS) -c -o $@ $<

<<<<<<< HEAD
$(OBJDIR)/%.o:	src/core/%.c
	$(CC) $(CFLAGS) -c -o $@ $<
=======
CFLAGS = -Wl-yo$(CART_SIZE) -Wl-ya4 -Wl-yp0x143=0x80
>>>>>>> 9422eeaa

$(OBJDIR)/%.o:	src/states/%.c
	$(CC) $(CFLAGS) -c -o $@ $<

$(OBJDIR)/%.o:	src/data/%.c
	$(CC) $(CFLAGS) -c -o $@ $<	

$(OBJDIR)/%.o:	src/music/%.c
	$(CC) $(CFLAGS) -c -o $@ $<	

$(OBJDIR)/%.s:	src/%.c
	$(CC) $(CFLAGS) -S -o $@ $<

$(OBJDIR)/%.o:	src/core/%.s
	$(CC) $(CFLAGS) -c -o $@ $<

$(OBJDIR)/%.bc:	src/%.c
	$(EMCC) -o $@ -c $<

$(OBJDIR)/%.bc:	src/core/%.c
	$(EMCC) -o $@ -c $<

$(OBJDIR)/%.bc:	src/states/%.c
	$(EMCC) -o $@ -c $<

$(OBJDIR)/%.bc:	src/data/%.c
	$(EMCC) -o $@ -c $<	

$(OBJDIR)/%.bc:	src/music/%.c
	$(EMCC) -o $@ -c $<		

$(ROM_BUILD_DIR)/%.gb:	$(OBJS)
	mkdir -p $(ROM_BUILD_DIR)
	$(CC) $(LFLAGS) -Wa-l -Wl-m -Wl-j -Wl-yt27 -Iinclude -Wl-yo64 -Wl-ya4  -o $@ $^	

$(WEB_BUILD_DIR)/%.html:	$(WEB_OBJS)
	mkdir -p $(WEB_BUILD_DIR)
	cp -r node_modules/gbdkjs/shell_debug/build/static $(WEB_BUILD_DIR)
	$(EMCC) --shell-file $(SHELL_FILE) -s ASSERTIONS=1 -o $@ $^

clean:
	echo $(dir)
	echo $(CLASSES)
	echo $(OBJS)
	echo "---"
	echo $(ASM:%.s=$(OBJDIR)/%.o)
	rm -rf obj/*
	rm -rf build

rom: $(ROM_BUILD_DIR)/game.gb

debug: $(WEB_BUILD_DIR)/game.html
	mv $(WEB_BUILD_DIR)/game.html $(WEB_BUILD_DIR)/index.html<|MERGE_RESOLUTION|>--- conflicted
+++ resolved
@@ -11,7 +11,7 @@
 CFLAGS = -Wa-l -Wl-m -Wl-j -Wl-yt27 -Iinclude -Iinclude/core -Iinclude/states -Igenerated -Inode_modules/gbdkjs/include
 CFLAGS += -DCGB
 
-LFLAGS_NBANKS += -Wl-yp0x143=0xC0
+LFLAGS_NBANKS += -Wl-yo$(CART_SIZE) -Wl-ya4 -Wl-yp0x143=0x80
 LFLAGS = $(LFLAGS_NBANKS) -Wl-m
 
 ASM = $(foreach dir,src/core,$(notdir $(wildcard $(dir)/*.s))) 
@@ -31,12 +31,8 @@
 $(OBJDIR)/%.o:	src/%.c
 	$(CC) $(CFLAGS) -c -o $@ $<
 
-<<<<<<< HEAD
 $(OBJDIR)/%.o:	src/core/%.c
 	$(CC) $(CFLAGS) -c -o $@ $<
-=======
-CFLAGS = -Wl-yo$(CART_SIZE) -Wl-ya4 -Wl-yp0x143=0x80
->>>>>>> 9422eeaa
 
 $(OBJDIR)/%.o:	src/states/%.c
 	$(CC) $(CFLAGS) -c -o $@ $<
@@ -70,7 +66,7 @@
 
 $(ROM_BUILD_DIR)/%.gb:	$(OBJS)
 	mkdir -p $(ROM_BUILD_DIR)
-	$(CC) $(LFLAGS) -Wa-l -Wl-m -Wl-j -Wl-yt27 -Iinclude -Wl-yo64 -Wl-ya4  -o $@ $^	
+	$(CC) $(LFLAGS) -Wa-l -Wl-m -Wl-j -Wl-yt27 -Iinclude -o $@ $^	
 
 $(WEB_BUILD_DIR)/%.html:	$(WEB_OBJS)
 	mkdir -p $(WEB_BUILD_DIR)
