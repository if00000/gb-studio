import React, { useState, useRef, useEffect, useCallback } from "react";
import { useDispatch, useSelector } from "react-redux";
import styled from "styled-components";
import { PatternCell } from "lib/helpers/uge/song/PatternCell";
import { Song } from "lib/helpers/uge/song/Song";
import { RootState } from "store/configureStore";
import trackerDocumentActions from "store/features/trackerDocument/trackerDocumentActions";
import { SplitPaneHorizontalDivider } from "ui/splitpane/SplitPaneDivider";
import { SequenceEditor } from "./SequenceEditor";
import { SongRow } from "./SongRow";
import scrollIntoView from "scroll-into-view-if-needed";
import { SongGridHeaderCell } from "./SongGridHeaderCell";
import { ipcRenderer } from "electron";
import { getInstrumentTypeByChannel, getInstrumentListByType } from "./helpers";
<<<<<<< HEAD
import { getKeys, KeyWhen } from "lib/keybindings/keyBindings";
=======
import trackerActions from "store/features/tracker/trackerActions";
>>>>>>> 83db8be9

interface SongTrackerProps {
  sequenceId: number;
  song: Song | null;
  height: number;
  channelStatus: boolean[];
}

const COLUMN_CELLS = 4;
const ROW_SIZE = COLUMN_CELLS * 4;
const NUM_CELLS = ROW_SIZE * 64;

const SongGrid = styled.div`
  white-space: nowrap;
  border-width: 0 0 0 1px;
  border-color: ${(props) => props.theme.colors.sidebar.border};
  border-style: solid;
`;

const SongGridHeader = styled.div`
  display: flex;
  position: absolute;
  top: 0;
  left: 94px;
  z-index: 1;
  white-space: nowrap;
  background: ${(props) => props.theme.colors.tracker.background};
  border-width: 0 0 1px 1px;
  border-color: ${(props) => props.theme.colors.tracker.border};
  border-style: solid;
`;

export const SongTracker = ({
  song,
  sequenceId,
  height,
  channelStatus,
}: SongTrackerProps) => {
  const dispatch = useDispatch();

  const playing = useSelector((state: RootState) => state.tracker.playing);
  const editStep = useSelector((state: RootState) => state.tracker.editStep);
  const defaultInstruments = useSelector(
    (state: RootState) => state.tracker.defaultInstruments
  );
  const octaveOffset = useSelector(
    (state: RootState) => state.tracker.octaveOffset
  );
  const startPlaybackPosition = useSelector(
    (state: RootState) => state.tracker.startPlaybackPosition
  );

  const patternId = song?.sequence[sequenceId] || 0;

  const [playbackState, setPlaybackState] = useState([0, 0]);

  useEffect(() => {
    setPlaybackState(startPlaybackPosition);
  }, [setPlaybackState, startPlaybackPosition]);
  useEffect(() => {
    const listener = (_event: any, d: any) => {
      if (d.action === "update") {
        setPlaybackState(d.update);
      }
    };
    ipcRenderer.on("music-data", listener);

    return () => {
      ipcRenderer.removeListener("music-data", listener);
    };
  }, [setPlaybackState]);

  const [selectedCell, setSelectedCell] = useState<number | undefined>();

  const playingRowRef = useRef<HTMLSpanElement>(null);
  useEffect(() => {
    if (playingRowRef && playingRowRef.current) {
      if (playing) {
        playingRowRef.current.scrollIntoView();
      }
    }
  }, [playing, playbackState]);

  const selectedCellRef = useRef<HTMLSpanElement>(null);
  useEffect(() => {
    if (selectedCellRef && selectedCellRef.current) {
      if (!playing) {
        scrollIntoView(selectedCellRef.current.parentElement as Element, {
          scrollMode: "if-needed",
          block: "nearest",
        });
      }
    }
  }, [playing, selectedCell]);

  const handleMouseDown = useCallback(
    (e: any) => {
      const cellId = e.target.dataset["cellid"];
      const rowId = e.target.dataset["row"];

      if (!!cellId) {
        setSelectedCell(parseInt(cellId));
      } else if (rowId) {
        dispatch(
          trackerActions.setDefaultStartPlaybackPosition([
            sequenceId,
            parseInt(rowId),
          ])
        );
        ipcRenderer.send("music-data-send", {
          action: "position",
          position: [sequenceId, parseInt(rowId)],
        });
      } else {
        setSelectedCell(undefined);
      }
    },
    [dispatch, sequenceId]
  );

  const handleKeys = useCallback(
    (e: KeyboardEvent) => {
      const editPatternCell =
        (type: keyof PatternCell) => (value: number | null) => {
          if (selectedCell === undefined) {
            return;
          }
          dispatch(
            trackerDocumentActions.editPatternCell({
              patternId: patternId,
              cell: [
                Math.floor(selectedCell / 16),
                Math.floor(selectedCell / 4) % 4,
              ],
              changes: {
                [type]: value,
              },
            })
          );
        };

      const transposeNoteCell = (value: number) => {
        if (selectedCell === undefined) {
          return;
        }
        dispatch(
          trackerDocumentActions.transposeNoteCell({
            patternId: patternId,
            cellId: selectedCell,
            transpose: value,
          })
        );
      };

      const editNoteCell = (value: number | null) => {
        if (selectedCell === undefined) {
          return;
        }

        const channel = Math.floor(selectedCell / 4) % 4;
        const defaultInstrument = defaultInstruments[channel];

        if (song && value !== null) {
          const instrumentType = getInstrumentTypeByChannel(channel) || "duty";
          const instrumentList = getInstrumentListByType(song, instrumentType);
          ipcRenderer.send("music-data-send", {
            action: "preview",
            note: value,
            type: instrumentType,
            instrument: instrumentList[defaultInstrument],
            square2: channel === 1,
          });
        }

        editPatternCell("note")(
          value === null ? null : value + octaveOffset * 12
        );
        editPatternCell("instrument")(defaultInstrument);

        if (value !== null) {
          setSelectedCell(selectedCell + ROW_SIZE * editStep);
        }
      };

      const editInstrumentCell = (value: number | null) => {
        if (selectedCellRef && selectedCellRef.current) {
          const el = selectedCellRef.current;
          let newValue = value;
          if (
            value !== null &&
            el.innerText !== ".." &&
            el.innerText !== "15"
          ) {
            newValue = 10 * parseInt(el.innerText[1]) + value;
            if (newValue > 15) newValue = 15;
          }
          editPatternCell("instrument")(
            newValue === null ? null : newValue - 1
          );
        }
      };

      const editEffectCodeCell = (value: number | null) => {
        editPatternCell("effectcode")(value);
      };

      const editEffectParamCell = (value: number | null) => {
        if (selectedCellRef && selectedCellRef.current) {
          const el = selectedCellRef.current;
          let newValue = value;
          if (value !== null && el.innerText !== "..") {
            newValue = 16 * parseInt(el.innerText[1], 16) + value;
          }
          editPatternCell("effectparam")(newValue);
        }
      };

      if (selectedCell === undefined) {
        return;
      }

      let tmpSelectedCell = selectedCell;

      if (e.key === "ArrowLeft") {
        e.preventDefault();
        tmpSelectedCell -= 1;
      }
      if (e.key === "ArrowRight") {
        e.preventDefault();
        tmpSelectedCell += 1;
      }
      if (e.key === "ArrowDown") {
        e.preventDefault();
        tmpSelectedCell += ROW_SIZE;
      }
      if (e.key === "ArrowUp") {
        e.preventDefault();
        tmpSelectedCell -= ROW_SIZE;
      }
      if (e.key === "Tab") {
        e.preventDefault();
        if (e.shiftKey) {
          tmpSelectedCell -= 4;
        } else {
          tmpSelectedCell += 4;
        }
      }
      setSelectedCell(((tmpSelectedCell % NUM_CELLS) + NUM_CELLS) % NUM_CELLS);

      let currentFocus: KeyWhen = null;

      if (selectedCell % 4 === 0) {
        if (e.ctrlKey) {
          if (e.shiftKey) {
            if (e.key === "Q" || e.key === "+") return transposeNoteCell(12);
            if (e.key === "A" || e.key === "_") return transposeNoteCell(-12);
          } else {
            if (e.key === "q" || e.key === "=") return transposeNoteCell(1);
            if (e.key === "a" || e.key === "-") return transposeNoteCell(-1);
          }
          return;
        } else if (e.metaKey) {
          return;
        }

        currentFocus = "noteColumnFocus";
      }
      if ((selectedCell - 1) % 4 === 0) {
        currentFocus = "instrumentColumnFocus";
      }
      if ((selectedCell - 2) % 4 === 0) {
        currentFocus = "effectCodeColumnFocus";
      }
      if ((selectedCell - 3) % 4 === 0) {
        currentFocus = "effectParamColumnFocus";
      }

      if (currentFocus) {
        getKeys(e.key, currentFocus, {
          editNoteCell,
          editInstrumentCell,
          editEffectCodeCell,
          editEffectParamCell,
        });
      }
    },
    [
      defaultInstruments,
      dispatch,
      editStep,
      octaveOffset,
      patternId,
      selectedCell,
      song,
    ]
  );

  const handleKeysUp = useCallback(
    (_e: KeyboardEvent) => {
      if (selectedCell) {
        // console.log(e.key);
      }
    },
    [selectedCell]
  );

  useEffect(() => {
    window.addEventListener("keydown", handleKeys);
    window.addEventListener("keyup", handleKeysUp);
    window.addEventListener("mousedown", handleMouseDown);

    return () => {
      window.removeEventListener("keydown", handleKeys);
      window.removeEventListener("keyup", handleKeysUp);
      window.removeEventListener("mousedown", handleMouseDown);
    };
  });

  const onFocus = useCallback(
    (_e: React.FocusEvent<HTMLDivElement>) => {
      if (!selectedCell) {
        setSelectedCell(0);
      }
    },
    [selectedCell, setSelectedCell]
  );

  const onBlur = useCallback(
    (_e: React.FocusEvent<HTMLDivElement>) => {
      setSelectedCell(undefined);
    },
    [setSelectedCell]
  );

  return (
    <div
      style={{
        display: "flex",
        width: "100%",
      }}
    >
      <div style={{ position: "relative", minWidth: "93px" }}>
        <SequenceEditor
          direction="vertical"
          sequence={song?.sequence}
          patterns={song?.patterns.length}
          playingSequence={playbackState[0]}
          height={height}
        />
      </div>
      <SplitPaneHorizontalDivider />
      <SongGridHeader>
        <SongGridHeaderCell size="small"></SongGridHeaderCell>
        <SongGridHeaderCell channel={0} muted={channelStatus[0]}>
          Duty 1
        </SongGridHeaderCell>
        <SongGridHeaderCell channel={1} muted={channelStatus[1]}>
          Duty 2
        </SongGridHeaderCell>
        <SongGridHeaderCell channel={2} muted={channelStatus[2]}>
          Wave
        </SongGridHeaderCell>
        <SongGridHeaderCell channel={3} muted={channelStatus[3]}>
          Noise
        </SongGridHeaderCell>
      </SongGridHeader>
      <div
        style={{
          position: "relative",
          overflow: "hidden auto",
          flexGrow: 1,
          height: height - 29,
          marginTop: "29px",
        }}
      >
        <SongGrid tabIndex={0} onFocus={onFocus} onBlur={onBlur}>
          {song?.patterns[patternId]?.map((row: PatternCell[], i: number) => {
            const isSelected =
              selectedCell !== undefined &&
              Math.floor(selectedCell / ROW_SIZE) === i;
            const isPlaying =
              playbackState[0] === sequenceId && playbackState[1] === i;
            return (
              <span ref={playbackState[1] === i ? playingRowRef : null}>
                <SongRow
                  id={`__${i}`}
                  n={i}
                  row={row}
                  startCellId={i * ROW_SIZE}
                  selectedCell={isSelected ? selectedCell : undefined}
                  isSelected={isSelected}
                  isPlaying={isPlaying}
                  ref={selectedCellRef}
                />
              </span>
            );
          })}
        </SongGrid>
      </div>
    </div>
  );
};<|MERGE_RESOLUTION|>--- conflicted
+++ resolved
@@ -12,11 +12,8 @@
 import { SongGridHeaderCell } from "./SongGridHeaderCell";
 import { ipcRenderer } from "electron";
 import { getInstrumentTypeByChannel, getInstrumentListByType } from "./helpers";
-<<<<<<< HEAD
 import { getKeys, KeyWhen } from "lib/keybindings/keyBindings";
-=======
 import trackerActions from "store/features/tracker/trackerActions";
->>>>>>> 83db8be9
 
 interface SongTrackerProps {
   sequenceId: number;
