/* eslint-disable react/no-multi-comp */
/* eslint-disable jsx-a11y/label-has-for */
import React, { Component } from "react";
import PropTypes from "prop-types";
import { connect } from "react-redux";
import SceneSelect from "../forms/SceneSelect";
import BackgroundSelect from "../forms/BackgroundSelect";
import SpriteSheetSelect from "../forms/SpriteSheetSelect";
import VariableSelect from "../forms/VariableSelect";
import DirectionPicker from "../forms/DirectionPicker";
import InputPicker from "../forms/InputPicker";
import FadeSpeedSelect from "../forms/FadeSpeedSelect";
import CameraSpeedSelect from "../forms/CameraSpeedSelect";
import AnimationSpeedSelect from "../forms/AnimationSpeedSelect";
import MovementSpeedSelect from "../forms/MovementSpeedSelect";
import ActorSelect from "../forms/ActorSelect";
import EmoteSelect from "../forms/EmoteSelect";
import { FormField, ToggleableFormField } from "../library/Forms";
import OverlayColorSelect from "../forms/OverlayColorSelect";
import MusicSelect from "../forms/MusicSelect";
import SoundEffectSelect from "../forms/SoundEffectSelect";
import castEventValue from "../../lib/helpers/castEventValue";
import OperatorSelect from "../forms/OperatorSelect";
import { textNumLines } from "../../lib/helpers/trimlines";
import events from "../../lib/events";
import GBScriptEditor from "../library/GBScriptEditor";
import rerenderCheck from "../../lib/helpers/reactRerenderCheck";
import { CustomEventShape } from "../../reducers/stateShape";

const genKey = (id, key, index) => `${id}_${key}_${index || 0}`;

class TextArea extends Component {
  onChange = e => {
    const { onChange } = this.props;
    const el = e.currentTarget;
    const cursorPosition = el.selectionStart;
    onChange(e);
    this.forceUpdate(() => {
      el.selectionStart = cursorPosition;
      el.selectionEnd = cursorPosition;
    });
  };

  render() {
    const { id, value, rows, placeholder } = this.props;
    return (
      <textarea
        id={id}
        value={value || ""}
        rows={rows || textNumLines(value)}
        placeholder={placeholder}
        onChange={this.onChange}
      />
    );
  }
}

class ScriptEventInput extends Component {
  onChange = e => {
    const { onChange, field, value, index, args } = this.props;
    const { type, updateFn } = field;
    let newValue = e.currentTarget ? castEventValue(e) : e;
    if (type === "direction" && newValue === value) {
      // Toggle direction
      newValue = "";
    }
    if (type === "variable") {
      newValue = newValue.value;
    }
    if (updateFn) {
      newValue = updateFn(newValue, field, args);
    }
    onChange(newValue, index);
  };

  render() {
    const { type, id, value, args, field } = this.props;

    if (type === "textarea") {
      return (
        <TextArea
          id={id}
          value={value}
          rows={field.rows}
          placeholder={field.placeholder}
          onChange={this.onChange}
        />
      );
    }
    if (type === "text") {
      return (
        <input
          id={id}
          type="text"
          value={value || ""}
          placeholder={field.placeholder || field.defaultValue}
          maxLength={field.maxLength}
          onChange={this.onChange}
        />
      );
    }
    if (type === "code") {
      return <GBScriptEditor value={value || ""} onChange={this.onChange} />;
    }
    if (type === "number") {
      return (
        <input
          id={id}
          type="number"
          value={value !== undefined && value !== null ? value : ""}
          min={field.min}
          max={field.max}
          step={field.step}
          placeholder={field.placeholder || field.defaultValue}
          onChange={this.onChange}
        />
      );
    }
    if (type === "checkbox") {
      return [
        <input
          key="0"
          id={id}
          type="checkbox"
          className="Checkbox"
          checked={value || false}
          onChange={this.onChange}
        />,
        <div key="1" className="FormCheckbox" />
      ];
    }
    if (type === "select") {
      return (
        <select
          id={id}
          onChange={this.onChange}
          value={value || field.options[0][0]}
        >
          {field.options.map(option => (
            <option key={option[0]} value={option[0]}>
              {option[1]}
            </option>
          ))}
        </select>
      );
    }
    if (type === "scene") {
      return <SceneSelect id={id} value={value} onChange={this.onChange} />;
    }
    if (type === "background") {
      return (
        <BackgroundSelect id={id} value={value} onChange={this.onChange} />
      );
    }
    if (type === "sprite") {
      return (
        <SpriteSheetSelect
          id={id}
          value={value}
          filter={field.filter}
          optional={field.optional}
          onChange={this.onChange}
        />
      );
    }
    if (type === "variable") {
      return <VariableSelect id={id} value={value} onChange={this.onChange} />;
    }
    if (type === "direction") {
      return <DirectionPicker id={id} value={value} onChange={this.onChange} />;
    }
    if (type === "input") {
      return <InputPicker id={id} value={value} onChange={this.onChange} />;
    }
    if (type === "fadeSpeed") {
      return <FadeSpeedSelect id={id} value={value} onChange={this.onChange} />;
    }
    if (type === "cameraSpeed") {
      return (
        <CameraSpeedSelect
          id={id}
          allowNone
          value={value}
          onChange={this.onChange}
        />
      );
    }
    if (type === "moveSpeed") {
      return (
        <MovementSpeedSelect id={id} value={value} onChange={this.onChange} />
      );
    }
    if (type === "animSpeed") {
      return (
        <AnimationSpeedSelect id={id} value={value} onChange={this.onChange} />
      );
    }
    if (type === "overlayColor") {
      return (
        <OverlayColorSelect id={id} value={value} onChange={this.onChange} />
      );
    }
    if (type === "actor") {
      return (
        <ActorSelect
          id={id}
          value={value}
          direction={args.direction}
          frame={args.frame}
          onChange={this.onChange}
        />
      );
    }
    if (type === "emote") {
      return (
        <EmoteSelect id={id} value={String(value)} onChange={this.onChange} />
      );
    }
    if (type === "operator") {
      return <OperatorSelect id={id} value={value} onChange={this.onChange} />;
    }
    if (type === "music") {
      return <MusicSelect id={id} value={value} onChange={this.onChange} />;
    }
    if (type === "soundEffect") {
      return (
        <SoundEffectSelect
          id={id}
          value={value}
          onChange={this.onChange}
          duration={args.duration}
          pitch={args.pitch}
          frequency={args.frequency}
        />
      );
    }
    return <div />;
  }
}

ScriptEventInput.propTypes = {
  index: PropTypes.number,
  id: PropTypes.string,
  type: PropTypes.string,
  field: PropTypes.shape().isRequired,
  args: PropTypes.shape(),
  value: PropTypes.oneOfType([
    PropTypes.number,
    PropTypes.string,
    PropTypes.bool,
    PropTypes.arrayOf(PropTypes.number),
    PropTypes.arrayOf(PropTypes.string),
    PropTypes.arrayOf(PropTypes.bool)
  ]),
  onChange: PropTypes.func.isRequired
};

ScriptEventInput.defaultProps = {
  id: undefined,
  index: undefined,
  value: "",
  args: {},
  type: ""
};

class ScriptEventField extends Component {
  shouldComponentUpdate(nextProps, nextState) {
    rerenderCheck("ScriptEventField", this.props, {}, nextProps, {});
    return true;
  }

  onChange = (newValue, valueIndex) => {
    const { field, value, onChange } = this.props;
    const { key } = field;

    if (Array.isArray(value) && valueIndex !== undefined) {
      return onChange(
        {
          [key]: value.map((v, i) => {
            if (i !== valueIndex) {
              return v;
            }
            return newValue;
          })
        },
        field.postUpdate
      );
    }
    return onChange(
      {
        [key]: newValue
      },
      field.postUpdate
    );
  };

  onAddValue = valueIndex => e => {
    const { onChange, field, value } = this.props;
    const { key } = field;
    return onChange(
      {
        [key]: [].concat(
          [],
          value.slice(0, valueIndex + 1),
          field.defaultValue,
          value.slice(valueIndex + 1)
        )
      },
      field.postUpdate
    );
  };

  onRemoveValue = valueIndex => e => {
    const { onChange, field, value } = this.props;
    const { key } = field;
    return onChange(
      {
        [key]: value.filter((_v, i) => i !== valueIndex)
      },
      field.postUpdate
    );
  };

  render() {
    const { eventId, field, value, args } = this.props;

    const inputField = field.multiple ? (
      value.map((_, valueIndex) => {
        const fieldId = genKey(eventId, field.key, valueIndex);
        return (
          <span key={fieldId} className="ScriptEventBlock__InputRow">
            <ScriptEventInput
              id={fieldId}
              type={field.type}
              field={field}
              index={valueIndex}
              value={value[valueIndex]}
              args={args}
              onChange={this.onChange}
            />
            <div className="ScriptEventBlock__BtnRow">
              {valueIndex !== 0 && (
                <div
                  className="ScriptEventBlock__Btn"
                  onClick={this.onRemoveValue(valueIndex)}
                >
                  -
                </div>
              )}
              <div
                className="ScriptEventBlock__Btn"
                onClick={this.onAddValue(valueIndex)}
              >
                +
              </div>
            </div>
          </span>
        );
      })
    ) : (
      <ScriptEventInput
        id={genKey(eventId, field.key)}
        type={field.type}
        field={field}
        value={value}
        args={args}
        onChange={this.onChange}
      />
    );

    if (field.toggleLabel) {
      return (
        <ToggleableFormField
          htmlFor={genKey(eventId, field.key)}
          closedLabel={field.toggleLabel}
          label={field.label}
          open={!!value}
        >
          {inputField}
        </ToggleableFormField>
      );
    }

    return (
      <FormField halfWidth={field.width === "50%"}>
        <label htmlFor={genKey(eventId, field.key)}>
          {field.type !== "checkbox" && field.label}
          {inputField}
          {field.type === "checkbox" && field.label}
        </label>
      </FormField>
    );
  }
}

ScriptEventField.propTypes = {
  eventId: PropTypes.string.isRequired,
  field: PropTypes.shape().isRequired,
  args: PropTypes.shape(),
  value: PropTypes.oneOfType([
    PropTypes.number,
    PropTypes.string,
    PropTypes.bool,
    PropTypes.arrayOf(PropTypes.number),
    PropTypes.arrayOf(PropTypes.string),
    PropTypes.arrayOf(PropTypes.bool)
  ]),
  onChange: PropTypes.func.isRequired
};

ScriptEventField.defaultProps = {
  value: "",
  args: {}
};

class ScriptEventBlock extends Component {
  shouldComponentUpdate(nextProps, nextState) {
    rerenderCheck("ScriptEventBlock", this.props, {}, nextProps, {});
    return true;
  }

  getFields() {
    const { command, value, customEvents } = this.props;
    const eventCommands = (events[command] && events[command].fields) || [];
    if (value.customEventId && customEvents[value.customEventId]) {
      const customEvent = customEvents[value.customEventId];
      const description = customEvent.description
        ? [
            {
              label: customEvent.description
                .split("\n")
                .map(text => <div>{text || <div>&nbsp;</div>}</div>)
            }
          ]
        : [];
      const usedVariables =
        Object.values(customEvent.variables).map(v => {
          return {
            label: `${v.name}`,
            defaultValue: "LAST_VARIABLE",
            key: `$variable[${v.id}]$`,
            type: "variable"
          };
        }) || [];
      const usedActors =
        Object.values(customEvent.actors).map(a => {
          return {
            label: `${a.name}`,
            defaultValue: "player",
            key: `$actor[${a.id}]$`,
            type: "actor"
          };
        }) || [];

      return [].concat(description, eventCommands, usedVariables, usedActors);
    }
    return eventCommands;
  }

  render() {
    const { id, value, onChange } = this.props;
    const fields = this.getFields();

    return (
      <div className="ScriptEventBlock">
        {fields.map((field, index) => {
          if (field.conditions) {
            const showField = field.conditions.reduce((memo, condition) => {
              const keyValue = value[condition.key];
              return (
                memo &&
                (!condition.eq || keyValue === condition.eq) &&
                (!condition.ne || keyValue !== condition.ne) &&
                (!condition.gt || keyValue > condition.gt) &&
                (!condition.gte || keyValue >= condition.gte) &&
                (!condition.lt || keyValue > condition.lt) &&
                (!condition.lte || keyValue >= condition.lte)
              );
            }, true);
            if (!showField) {
              return null;
            }
          }
<<<<<<< HEAD

          if (field.type === "events") {
=======
          if (
            field.type === "events" ||
            field.type === "script" ||
            field.type === "hidden"
          ) {
>>>>>>> 2c345a4e
            return null;
          }

          const fieldValue = field.multiple
            ? [].concat([], value[field.key])
            : value[field.key];

          return (
            <ScriptEventField
              key={genKey(id, field.key)}
              eventId={id}
              field={field}
              value={fieldValue}
              args={value}
              onChange={onChange}
            />
          );
        })}
      </div>
    );
  }
}

ScriptEventBlock.propTypes = {
  id: PropTypes.string.isRequired,
  command: PropTypes.string.isRequired,
  value: PropTypes.shape({
    customEventId: PropTypes.string
  }),
  onChange: PropTypes.func.isRequired,
  customEvents: PropTypes.objectOf(CustomEventShape)
};

ScriptEventBlock.defaultProps = {
  value: {},
  customEvents: []
};

function mapStateToProps(state) {
  const customEvents = state.entities.present.entities.customEvents || {};
  return {
    customEvents
  };
}

export default connect(mapStateToProps)(ScriptEventBlock);<|MERGE_RESOLUTION|>--- conflicted
+++ resolved
@@ -481,16 +481,11 @@
               return null;
             }
           }
-<<<<<<< HEAD
-
-          if (field.type === "events") {
-=======
           if (
             field.type === "events" ||
             field.type === "script" ||
             field.type === "hidden"
           ) {
->>>>>>> 2c345a4e
             return null;
           }
 
