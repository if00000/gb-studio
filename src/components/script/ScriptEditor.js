/* eslint-disable react/no-multi-comp */
import React, { Component } from "react";
import PropTypes from "prop-types";
import { clipboard } from "electron";
import { connect } from "react-redux";
import cx from "classnames";
import uuid from "uuid/v4";
import { DragSource, DropTarget } from "react-dnd";
import { TriangleIcon } from "../library/Icons";
import AddCommandButton from "./AddCommandButton";
import { FormField } from "../library/Forms";
import ScriptEventBlock from "./ScriptEventBlock";
<<<<<<< HEAD
import { EVENT_END, EVENT_CALL_PROCEDURE } from "../../lib/compiler/eventTypes";
=======
import { EVENT_END, EVENT_COMMENT } from "../../lib/compiler/eventTypes";
>>>>>>> 93c96a7b
import {
  patchEvents,
  prependEvent,
  filterEvents,
  findEvent,
  appendEvent,
  regenerateEventIds
} from "../../lib/helpers/eventSystem";
import * as actions from "../../actions";
import { DropdownButton } from "../library/Button";
import { MenuItem, MenuDivider } from "../library/Menu";
import l10n from "../../lib/helpers/l10n";
import { SidebarHeading } from "../editors/Sidebar";
import { EventShape } from "../../reducers/stateShape";
import events from "../../lib/events";

const ItemTypes = {
  CARD: "card"
};

const cardSource = {
  beginDrag(props) {
    return {
      id: props.id,
      path: props.path
    };
  },

  canDrag(props) {
    return props.action.command !== "END";
  },

  endDrag(props, monitor) {
    const item = monitor.getItem();
    const target = monitor.getDropResult({ shallow: true });

    if (item && target) {
      props.moveActions(item.id, target.id);
    }
  }
};

const cardTarget = {
  canDrop(props, monitor) {
    return monitor.isOver({ shallow: true });
  },
  drop(props) {
    return {
      id: props.id,
      end: props.end
    };
  }
};

class ActionMini extends Component {
  constructor() {
    super();
    this.state = {
      rename: false,
      clipboardEvent: null
    };
  }

  toggleOpen = () => {
    const { id, action, onEdit } = this.props;
    onEdit(id, {
      __collapse: !action.args.__collapse
    });
  };

  toggleComment = () => {
    const { id, action, onEdit } = this.props;
    onEdit(id, {
      __comment: !action.args.__comment
    });
  };

  toggleElseOpen = () => {
    const { id, action, onEdit } = this.props;
    onEdit(id, {
      __collapseElse: !action.args.__collapseElse
    });
  };

  toggleRename = () => {
    this.setState(prevState => {
      return {
        rename: !prevState.rename
      };
    });
  };

  submitOnEnter = e => {
    if (e.key === "Enter") {
      this.toggleRename();
    }
  };

  onPasteValues = e => {
    const { id, onEdit, action } = this.props;
    const { clipboardEvent } = this.state;
    if (!clipboardEvent || Array.isArray(clipboardEvent)) {
      // Can't paste values if copied entire script, or not copied anything
      return;
    }
    // Only include values from clipboard event that existed on current event already
    const newArgs = Object.keys(clipboardEvent.args || {}).reduce(
      (memo, key) => {
        if (action.args && action.args[key] !== undefined) {
          return {
            ...memo,
            [key]: clipboardEvent.args[key]
          };
        }
        return memo;
      },
      {}
    );
    onEdit(id, newArgs);
  };

  onPasteEvent = before => e => {
    const { id, onPaste } = this.props;
    const { clipboardEvent } = this.state;
    onPaste(id, clipboardEvent, before);
  };

  onEdit = (newValue, postUpdate) => {
    const { onEdit, action, id } = this.props;
    if(postUpdate) {
      return onEdit(id, postUpdate({
        ...action.args,
        ...newValue
      }));
    }
    onEdit(id, newValue);
  };

  onEditLabel = e => {
    const { onEdit, id } = this.props;
    onEdit(id, {
      __label: e.currentTarget.value
    });
  };

  readClipboard = e => {
    try {
      const clipboardData = JSON.parse(clipboard.readText());
      if (clipboardData.__type === "event") {
        this.setState({ clipboardEvent: clipboardData });
      } else if (clipboardData.__type === "script") {
        this.setState({ clipboardEvent: clipboardData.script });
      } else {
        this.setState({ clipboardEvent: null });
      }
    } catch (err) {
      this.setState({ clipboardEvent: null });
    }
  };

  editProcedure = e => {
    const { onSelectProcedure, action } = this.props;
    if(action.args.procedure) {
      onSelectProcedure(action.args.procedure);
    }
  }

  render() {
    const {
      id,
      type,
      action,
      connectDragSource,
      connectDragPreview,
      connectDropTarget,
      isDragging,
      isOverCurrent,
      moveActions,
      onAdd,
      onEdit,
      onRemove,
      onCopy,
      onPaste,
      onMouseEnter,
      onMouseLeave
    } = this.props;
    const { rename, clipboardEvent } = this.state;
    const { command } = action;

    if (command === EVENT_END) {
      return connectDropTarget(
        <div
          className={cx("ActionMini", "ActionMini--Add", {
            "ActionMini--Dragging": isDragging,
            "ActionMini--Over": isOverCurrent
          })}
        >
          <AddCommandButton onAdd={onAdd(id)} type={type} />
        </div>
      );
    }

    const open = action.args && !action.args.__collapse;
    const elseOpen = action.args && !action.args.__collapseElse;
    const commented = action.args && action.args.__comment;

    const eventName =
      (action.args.__label ? `${action.args.__label}: ` : "") +
      (action.args.__name || l10n(command) || (events[command] && events[command].name) || command);
    const elseName = `${l10n("FIELD_ELSE")} - ${eventName}`;

    const childKeys = action.children ? Object.keys(action.children) : [];
    const isComment = command === EVENT_COMMENT;

    return connectDropTarget(
      connectDragPreview(
        <div
          className={cx("ActionMini", {
            "ActionMini--Dragging": isDragging,
            "ActionMini--Over": isOverCurrent,
            "ActionMini--Conditional": childKeys.length > 0 && command !== EVENT_CALL_PROCEDURE,
            "ActionMini--Commented": commented
          })}
        >
          <div
            className="ActionMini__Content"
            onMouseEnter={() => onMouseEnter(id)}
            onMouseLeave={() => onMouseLeave(id)}
          >
            {connectDragSource(
              <div
                className={cx("ActionMini__Command", {
                  "ActionMini__Command--Open": open,
                  "EventComment": isComment
                })}
                onClick={this.toggleOpen}
              >
                <TriangleIcon />{" "}
                {action.args.__label ? (
                  <span>
                    {commented ? "// " : ""}
                    {action.args.__label}
                    <small>
                      {action.args.__name || l10n(command) ||
                        (events[command] && events[command].name) ||
                        command}
                    </small>
                  </span>
                ) : (
                  <span>
                    {commented ? "// " : ""} 
                    {action.args.__name || l10n(command) || 
                      (events[command] && events[command].name) || 
                      command}
                  </span>
                )}
              </div>
            )}

            <div className="ActionMini__Dropdown">
              <DropdownButton
                small
                transparent
                right
                onMouseDown={this.readClipboard}
              >
                {command === EVENT_CALL_PROCEDURE && [
                  <MenuItem key="0" onClick={this.editProcedure}>
                    {l10n("MENU_EDIT_CUSTOM_EVENT")}
                  </MenuItem>,
                  <MenuDivider key="1" />
                ]}
                <MenuItem onClick={this.toggleRename}>
                  {l10n("MENU_RENAME_EVENT")}
                </MenuItem>
                <MenuItem onClick={this.toggleComment}>
                  {commented
                    ? l10n("MENU_REENABLE_EVENT")
                    : l10n("MENU_DISABLE_EVENT")}
                </MenuItem>
                <MenuDivider />
                <MenuItem onClick={onCopy(action)}>
                  {l10n("MENU_COPY_EVENT")}
                </MenuItem>
                {clipboardEvent && !Array.isArray(clipboardEvent) && (
                  <MenuDivider />
                )}
                {clipboardEvent && !Array.isArray(clipboardEvent) && (
                  <MenuItem onClick={this.onPasteValues}>
                    {l10n("MENU_PASTE_VALUES")}
                  </MenuItem>
                )}
                {clipboardEvent && (
                  <MenuItem onClick={this.onPasteEvent(true)}>
                    {l10n("MENU_PASTE_EVENT_BEFORE")}
                  </MenuItem>
                )}
                {clipboardEvent && (
                  <MenuItem onClick={this.onPasteEvent(false)}>
                    {l10n("MENU_PASTE_EVENT_AFTER")}
                  </MenuItem>
                )}
                <MenuDivider />
                <MenuItem onClick={onRemove(id)}>
                  {l10n("MENU_DELETE_EVENT")}
                </MenuItem>
              </DropdownButton>
            </div>

            {rename && (
              <div className="ActionMini__Rename">
                <FormField>
                  <div style={{ display: "flex" }}>
                    <input
                      placeholder={l10n("FIELD_LABEL")}
                      value={action.args.__label || ""}
                      autoFocus
                      onBlur={this.toggleRename}
                      onChange={this.onEditLabel}
                      onKeyDown={this.submitOnEnter}
                    />
                    <div className="SelectRenamable__EditBtn SelectRenamable__SaveBtn">
                      {l10n("FIELD_SAVE")}
                    </div>
                  </div>
                </FormField>
              </div>
            )}

            {open &&
              events[command] &&
              events[command].fields &&
              events[command].fields.filter(
                field => childKeys.indexOf(field.key) === -1
              ).length > 0 && (
                <ScriptEventBlock
                  id={action.id}
                  command={command}
                  value={action.args}
                  onChange={this.onEdit}
                />
              )}

            {open &&
              childKeys.length > 0 &&
              command !== EVENT_CALL_PROCEDURE &&
              connectDropTarget(
                <div className="ActionMini__Children">
                  {action.children[childKeys[0]].map(childAction => (
                    <ActionMiniDnD
                      key={childAction.id}
                      id={childAction.id}
                      type={type}
                      path={`${id}_true_${childAction.id}`}
                      action={childAction}
                      moveActions={moveActions}
                      onAdd={onAdd}
                      onRemove={onRemove}
                      onEdit={onEdit}
                      onCopy={onCopy}
                      onPaste={onPaste}
                      onMouseEnter={onMouseEnter}
                      onMouseLeave={onMouseLeave}
                      clipboardEvent={clipboardEvent}
                    />
                  ))}
                  <div
                    className="ActionMini__ChildrenBorder"
                    title={eventName}
                  />
                </div>
              )}

            {childKeys.length > 1 &&
              childKeys.map((key, index) => {
                if (index === 0) {
                  return [];
                }
                return [
                  <div
                    key={`child_${key}_header`}
                    className={cx("ActionMini__Else", {
                      "ActionMini__Else--Open": elseOpen
                    })}
                    onClick={this.toggleElseOpen}
                  >
                    <TriangleIcon /> {commented ? "// " : ""} Else
                  </div>,
                  elseOpen && (
                    <div
                      key={`child_${key}_body`}
                      className="ActionMini__Children"
                    >
                      {action.children[key].map(childAction => (
                        <ActionMiniDnD
                          key={childAction.id}
                          id={childAction.id}
                          type={type}
                          path={`${id}_true_${childAction.id}`}
                          action={childAction}
                          moveActions={moveActions}
                          onAdd={onAdd}
                          onRemove={onRemove}
                          onEdit={onEdit}
                          onCopy={onCopy}
                          onPaste={onPaste}
                          onMouseEnter={onMouseEnter}
                          onMouseLeave={onMouseLeave}
                          clipboardEvent={clipboardEvent}
                        />
                      ))}
                      <div
                        className="ActionMini__ChildrenBorder"
                        title={elseName}
                      />
                    </div>
                  )
                ];
              })}
          </div>
        </div>
      )
    );
  }
}

ActionMini.propTypes = {
  id: PropTypes.string.isRequired,
  type: PropTypes.string.isRequired,
  action: EventShape.isRequired,
  isDragging: PropTypes.bool.isRequired,
  isOverCurrent: PropTypes.bool.isRequired,
  onAdd: PropTypes.func.isRequired,
  onEdit: PropTypes.func.isRequired,
  onRemove: PropTypes.func.isRequired,
  onCopy: PropTypes.func.isRequired,
  onPaste: PropTypes.func.isRequired,
  onSelectProcedure: PropTypes.func.isRequired,
  moveActions: PropTypes.func.isRequired,
  onMouseLeave: PropTypes.func.isRequired,
  onMouseEnter: PropTypes.func.isRequired,
  connectDragSource: PropTypes.func.isRequired,
  connectDragPreview: PropTypes.func.isRequired,
  connectDropTarget: PropTypes.func.isRequired,
};

const ActionMiniDnD = DropTarget(
  ItemTypes.CARD,
  cardTarget,
  (dndConnect, monitor) => ({
    connectDropTarget: dndConnect.dropTarget(),
    isOver: monitor.isOver(),
    isOverCurrent: monitor.isOver({ shallow: true })
  })
)(
  DragSource(ItemTypes.CARD, cardSource, (dndConnect, monitor) => ({
    connectDragSource: dndConnect.dragSource(),
    connectDragPreview: dndConnect.dragPreview(),
    isDragging: monitor.isDragging()
  }))(ActionMini)
);

class ScriptEditor extends Component {
  constructor() {
    super();
    this.state = {
      clipboardEvent: null
    };
  }

  shouldComponentUpdate(nextProps, nextState) {
    const { value } = this.props;
    const { clipboardEvent } = this.state;
    return (
      nextProps.value !== value || nextState.clipboardEvent !== clipboardEvent
    );
  }

  onChange = newValue => {
    const { onChange } = this.props;
    onChange(newValue);
  };

  moveActions = (a, b) => {
    const { value: root } = this.props;
    if (a === b) {
      return;
    }
    const input = prependEvent(filterEvents(root, a), b, findEvent(root, a));
    this.onChange(input);
  };

  onAdd = id => (command, defaults = {}, defaultChildren = {}) => {
    const {
      variableIds,
      musicIds,
      sceneIds,
      actorIds,
      spriteSheetIds
    } = this.props;
    const { value: root } = this.props;
    const eventFields = events[command].fields;
    const defaultArgs = eventFields
      ? eventFields.reduce(
          (memo, field) => {
            let replaceValue = null;
            if (field.defaultValue === "LAST_SCENE") {
              replaceValue = sceneIds[sceneIds.length - 1];
            } else if (field.defaultValue === "LAST_VARIABLE") {
              replaceValue =
                variableIds.length > 0
                  ? variableIds[variableIds.length - 1]
                  : "0";
            } else if (field.defaultValue === "LAST_MUSIC") {
              replaceValue = musicIds[0];
            } else if (field.defaultValue === "LAST_SPRITE") {
              replaceValue = spriteSheetIds[0];
            } else if (field.defaultValue === "LAST_ACTOR") {
              replaceValue =
                actorIds.length > 0 ? actorIds[actorIds.length - 1] : "player";
            } else if (field.type === "events") {
              replaceValue = undefined;
            } else if (
              field.defaultValue !== undefined &&
              !defaults[field.key]
            ) {
              replaceValue = field.defaultValue;
            }
            if (replaceValue !== null) {
              return {
                ...memo,
                [field.key]: replaceValue
              };
            }
            return memo;
          },
          { ...defaults }
        )
      : { ...defaults };

    const childFields = eventFields.filter(field => field.type === "events");
    const children = childFields.reduce((memo, field) => {
      const childScript = defaultChildren[field.key]
        ? defaultChildren[field.key]
        : [
            {
              id: uuid(),
              command: EVENT_END
            }
          ];
      return {
        ...memo,
        [field.key]: childScript
      };
    }, {});

    const input = prependEvent(
      root,
      id,
      Object.assign(
        {
          id: uuid(),
          command,
          args: defaultArgs
        },
        childFields.length > 0 && {
          children
        }
      )
    );
    this.onChange(input);
  };

  onRemove = id => () => {
    const { value } = this.props;
    const input = filterEvents(value, id);
    this.onChange(input);
  };

  onEdit = (id, patch) => {
    const { value } = this.props;
    const input = patchEvents(value, id, patch);
    this.onChange(input);
  };

  onCopy = event => () => {
    const { copyEvent } = this.props;
    copyEvent(event);
  };

  onCopyScript = () => {
    const { copyScript } = this.props;
    const { value } = this.props;
    copyScript(value);
  };

  onPaste = (id, event, before) => {
    const { value } = this.props;
    const newEvent = Array.isArray(event)
      ? event.slice(0, -1).map(regenerateEventIds)
      : regenerateEventIds(event);
    const input = before
      ? prependEvent(value, id, newEvent)
      : appendEvent(value, id, newEvent);
    this.onChange(input);
  };

  onRemoveScript = e => {
    this.onChange([
      {
        id: uuid(),
        command: EVENT_END
      }
    ]);
  };

  onReplaceScript = e => {
    const { clipboardEvent } = this.state;
    if (clipboardEvent) {
      this.onChange(
        []
          .concat(
            clipboardEvent,
            !Array.isArray(clipboardEvent)
              ? {
                  id: uuid(),
                  command: EVENT_END
                }
              : []
          )
          .map(regenerateEventIds)
      );
    }
  };

  onPasteScript = before => () => {
    const { clipboardEvent } = this.state;
    const { value } = this.props;
    const newEvent = Array.isArray(clipboardEvent)
      ? clipboardEvent.slice(0, -1).map(regenerateEventIds)
      : regenerateEventIds(clipboardEvent);
    if (clipboardEvent) {
      if (before) {
        this.onChange([].concat(newEvent, value));
      } else {
        this.onChange([].concat(value.slice(0, -1), newEvent, value.slice(-1)));
      }
    }
  };

  onEnter = id => {
    const { selectScriptEvent } = this.props;
    selectScriptEvent(id);
  };

  onLeave = id => {
    const { selectScriptEvent } = this.props;
    selectScriptEvent("");
  };

  onSelectProcedure = id => {
    const { selectProcedure } = this.props;
    selectProcedure(id);
  }

  readClipboard = e => {
    try {
      const clipboardData = JSON.parse(clipboard.readText());
      if (clipboardData.__type === "event") {
        this.setState({ clipboardEvent: clipboardData });
      } else if (clipboardData.__type === "script") {
        this.setState({ clipboardEvent: clipboardData.script });
      } else {
        this.setState({ clipboardEvent: null });
      }
    } catch (err) {
      this.setState({ clipboardEvent: null });
    }
  };

  render() {
    const { type, title, value } = this.props;
    const { clipboardEvent } = this.state;

    return (
      <div>
        <SidebarHeading
          title={title}
          buttons={
            <DropdownButton
              small
              transparent
              right
              onMouseDown={this.readClipboard}
            >
              <MenuItem onClick={this.onCopyScript}>
                {l10n("MENU_COPY_SCRIPT")}
              </MenuItem>
              {clipboardEvent && <MenuDivider />}
              {clipboardEvent && (
                <MenuItem onClick={this.onReplaceScript}>
                  {l10n("MENU_REPLACE_SCRIPT")}
                </MenuItem>
              )}
              {clipboardEvent && value && value.length > 1 && (
                <MenuItem onClick={this.onPasteScript(true)}>
                  {l10n("MENU_PASTE_SCRIPT_BEFORE")}
                </MenuItem>
              )}
              {clipboardEvent && value && value.length > 1 && (
                <MenuItem onClick={this.onPasteScript(false)}>
                  {l10n("MENU_PASTE_SCRIPT_AFTER")}
                </MenuItem>
              )}
              <MenuDivider />
              <MenuItem onClick={this.onRemoveScript}>
                {l10n("MENU_DELETE_SCRIPT")}
              </MenuItem>
            </DropdownButton>
          }
        />{" "}
        <div className="ScriptEditor">
          {value.map(action => (
            <ActionMiniDnD
              key={action.id}
              id={action.id}
              type={type}
              action={action}
              moveActions={this.moveActions}
              onAdd={this.onAdd}
              onRemove={this.onRemove}
              onEdit={this.onEdit}
              onCopy={this.onCopy}
              onPaste={this.onPaste}
              onSelectProcedure={this.onSelectProcedure}
              onMouseEnter={this.onEnter}
              onMouseLeave={this.onLeave}
              clipboardEvent={clipboardEvent}
            />
          ))}
        </div>
      </div>
    );
  }
}

ScriptEditor.propTypes = {
  title: PropTypes.string.isRequired,
  type: PropTypes.string.isRequired,
  value: PropTypes.arrayOf(PropTypes.shape({})),
  onChange: PropTypes.func.isRequired,
  variableIds: PropTypes.arrayOf(PropTypes.string).isRequired,
  musicIds: PropTypes.arrayOf(PropTypes.string).isRequired,
  sceneIds: PropTypes.arrayOf(PropTypes.string).isRequired,
  actorIds: PropTypes.arrayOf(PropTypes.string).isRequired,
  spriteSheetIds: PropTypes.arrayOf(PropTypes.string).isRequired,
  selectScriptEvent: PropTypes.func.isRequired,
  copyEvent: PropTypes.func.isRequired,
  copyScript: PropTypes.func.isRequired,
  selectProcedure: PropTypes.func.isRequired
};

ScriptEditor.defaultProps = Object.create({}, {
  value: {
    enumerable: true,
    get: () => [{
      id: uuid(),
      command: EVENT_END
    }]
  }
});

function mapStateToProps(state, props) {
  const { result, entities } = state.entities.present;
  return {
    variableIds: props.variables || result.variables,
    sceneIds: result.scenes,
    actorIds: props.actors || entities.scenes[state.editor.scene].actors,
    musicIds: result.music,
    spriteSheetIds: result.spriteSheets,
    value: props.value && props.value.length > 0 ? props.value : undefined
  };
}

const mapDispatchToProps = {
  selectScriptEvent: actions.selectScriptEvent,
  copyEvent: actions.copyEvent,
  copyScript: actions.copyScript,
  selectProcedure: actions.selectProcedure
};

export default connect(
  mapStateToProps,
  mapDispatchToProps
)(ScriptEditor);<|MERGE_RESOLUTION|>--- conflicted
+++ resolved
@@ -10,11 +10,11 @@
 import AddCommandButton from "./AddCommandButton";
 import { FormField } from "../library/Forms";
 import ScriptEventBlock from "./ScriptEventBlock";
-<<<<<<< HEAD
-import { EVENT_END, EVENT_CALL_PROCEDURE } from "../../lib/compiler/eventTypes";
-=======
-import { EVENT_END, EVENT_COMMENT } from "../../lib/compiler/eventTypes";
->>>>>>> 93c96a7b
+import {
+  EVENT_END,
+  EVENT_CALL_PROCEDURE,
+  EVENT_COMMENT
+} from "../../lib/compiler/eventTypes";
 import {
   patchEvents,
   prependEvent,
