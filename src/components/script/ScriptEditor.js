/* eslint-disable react/no-multi-comp */
import React, { Component } from "react";
import PropTypes from "prop-types";
import { clipboard } from "electron";
import { connect } from "react-redux";
import cx from "classnames";
import uuid from "uuid/v4";
import { DragSource, DropTarget } from "react-dnd";
import { TriangleIcon } from "../library/Icons";
import AddCommandButton from "./AddCommandButton";
import { FormField } from "../library/Forms";
import ScriptEventBlock from "./ScriptEventBlock";
import {
  EVENT_END,
  EVENT_CALL_CUSTOM_EVENT,
  EVENT_COMMENT
} from "../../lib/compiler/eventTypes";
import {
  patchEvents,
  prependEvent,
  filterEvents,
  findEvent,
  appendEvent,
  regenerateEventIds
} from "../../lib/helpers/eventSystem";
import * as actions from "../../actions";
import { DropdownButton } from "../library/Button";
import { MenuItem, MenuDivider } from "../library/Menu";
import l10n from "../../lib/helpers/l10n";
import { SidebarHeading } from "../editors/Sidebar";
import { EventShape } from "../../reducers/stateShape";
import events from "../../lib/events";

const ItemTypes = {
  CARD: "card"
};

const cardSource = {
  beginDrag(props) {
    return {
      id: props.id,
      path: props.path
    };
  },

  canDrag(props) {
    return props.action.command !== "END";
  },

  endDrag(props, monitor) {
    const item = monitor.getItem();
    const target = monitor.getDropResult({ shallow: true });

    if (item && target) {
      props.moveActions(item.id, target.id);
    }
  }
};

const cardTarget = {
  canDrop(props, monitor) {
    return monitor.isOver({ shallow: true });
  },
  drop(props) {
    return {
      id: props.id,
      end: props.end
    };
  }
};

class ActionMini extends Component {
  constructor() {
    super();
    this.state = {
      rename: false,
      clipboardEvent: null
    };
  }

  toggleOpen = () => {
    const { id, action, onEdit } = this.props;
    onEdit(id, {
      __collapse: !action.args.__collapse
    });
  };

  toggleComment = () => {
    const { id, action, onEdit } = this.props;
    onEdit(id, {
      __comment: !action.args.__comment
    });
  };

  toggleElse = () => {
    const { id, action, onEdit } = this.props;
    onEdit(id, {
      __disableElse: !action.args.__disableElse
    });
  };

  toggleRename = () => {
    this.setState(prevState => {
      return {
        rename: !prevState.rename
      };
    });
  };

  submitOnEnter = e => {
    if (e.key === "Enter") {
      this.toggleRename();
    }
  };

  onPasteValues = e => {
    const { id, onEdit, action } = this.props;
    const { clipboardEvent } = this.state;
    if (!clipboardEvent || Array.isArray(clipboardEvent)) {
      // Can't paste values if copied entire script, or not copied anything
      return;
    }
    // Only include values from clipboard event that existed on current event already
    const newArgs = Object.keys(clipboardEvent.args || {}).reduce(
      (memo, key) => {
        if (action.args && action.args[key] !== undefined) {
          return {
            ...memo,
            [key]: clipboardEvent.args[key]
          };
        }
        return memo;
      },
      {}
    );
    onEdit(id, newArgs);
  };

  onPasteEvent = before => e => {
    const { id, onPaste } = this.props;
    const clipboardEvent = this.readClipboard();
    if (clipboardEvent) {
      onPaste(id, clipboardEvent, before);
    }
  };

  onEdit = (newValue, postUpdate) => {
    const { onEdit, action, id } = this.props;
    if (postUpdate) {
      return onEdit(
        id,
        postUpdate({
          ...action.args,
          ...newValue
        })
      );
    }
    onEdit(id, newValue);
  };

  onEditLabel = e => {
    const { onEdit, id } = this.props;
    onEdit(id, {
      __label: e.currentTarget.value
    });
  };

  readClipboard = e => {
    try {
      const clipboardData = JSON.parse(clipboard.readText());
      if (clipboardData.__type === "event") {
        this.setState({ clipboardEvent: clipboardData });
        return clipboardData;
      }
      if (clipboardData.__type === "script") {
        this.setState({ clipboardEvent: clipboardData.script });
        return clipboardData.script;
      }
      this.setState({ clipboardEvent: null });
      return null;
    } catch (err) {
      this.setState({ clipboardEvent: null });
      return null;
    }
  };

  editCustomEvent = e => {
    const { onSelectCustomEvent, action } = this.props;
    if (action.args.customEventId) {
      onSelectCustomEvent(action.args.customEventId);
    }
  };

  render() {
    const {
      id,
      entityId,
      type,
      action,
      connectDragSource,
      connectDragPreview,
      connectDropTarget,
      isDragging,
      isOverCurrent,
      moveActions,
      onAdd,
      onEdit,
      onRemove,
      onCopy,
      onPaste,
      onSelectCustomEvent,
      onMouseEnter,
      onMouseLeave
    } = this.props;
    const { rename, clipboardEvent } = this.state;
    const { command } = action;

    if (command === EVENT_END) {
      return connectDropTarget(
        <div
          className={cx("ActionMini", "ActionMini--Add", {
            "ActionMini--Dragging": isDragging,
            "ActionMini--Over": isOverCurrent
          })}
        >
          <AddCommandButton
            onAdd={onAdd(id)}
            onPaste={this.onPasteEvent(true)}
            type={type}
          />
        </div>
      );
    }

    const open = action.args && !action.args.__collapse;
    const childKeys = action.children ? Object.keys(action.children) : [];
    const isComment = command === EVENT_COMMENT;
    const commented = action.args && action.args.__comment;
    const hasElse = action.children && action.children.false;
    const disabledElse = action.args && action.args.__disableElse;

    const eventName =
      action.args.__name ||
      l10n(command) ||
      (events[command] && events[command].name) ||
      command;

    const labelName = action.args.__label
      ? action.args.__label
      : isComment && action.args.text;

    const hoverName = labelName || eventName;

    return connectDropTarget(
      connectDragPreview(
        <div
          className={cx("ActionMini", {
            "ActionMini--Dragging": isDragging,
            "ActionMini--Over": isOverCurrent,
            "ActionMini--Conditional":
              childKeys.length > 0 && command !== EVENT_CALL_CUSTOM_EVENT,
            "ActionMini--Commented": commented
          })}
        >
          <div
            className="ActionMini__Content"
            onMouseEnter={() => onMouseEnter(id)}
            onMouseLeave={() => onMouseLeave(id)}
          >
            {connectDragSource(
              <div
                className={cx("ActionMini__Command", {
                  "ActionMini__Command--Open": open,
                  EventComment: isComment || commented
                })}
                onClick={this.toggleOpen}
              >
                <TriangleIcon />{" "}
                {commented || isComment ? <span>// </span> : ""}
                {labelName ? (
                  <span>
                    {labelName}
                    <small>{eventName}</small>
                  </span>
                ) : (
                  <span>{eventName}</span>
                )}
              </div>
            )}

            <div className="ActionMini__Dropdown">
              <DropdownButton
                small
                transparent
                right
                onMouseDown={this.readClipboard}
              >
                {command === EVENT_CALL_CUSTOM_EVENT && [
                  <MenuItem key="0" onClick={this.editCustomEvent}>
                    {l10n("MENU_EDIT_CUSTOM_EVENT")}
                  </MenuItem>,
                  <MenuDivider key="1" />
                ]}
                <MenuItem onClick={this.toggleRename}>
                  {l10n("MENU_RENAME_EVENT")}
                </MenuItem>
                <MenuItem onClick={this.toggleComment}>
                  {commented
                    ? l10n("MENU_REENABLE_EVENT")
                    : l10n("MENU_DISABLE_EVENT")}
                </MenuItem>
                {hasElse && (
                  <MenuItem onClick={this.toggleElse}>
                    {disabledElse
                      ? l10n("MENU_REENABLE_ELSE")
                      : l10n("MENU_DISABLE_ELSE")}
                  </MenuItem>
                )}
                <MenuDivider />
                <MenuItem onClick={onCopy(action)}>
                  {l10n("MENU_COPY_EVENT")}
                </MenuItem>
                {clipboardEvent && !Array.isArray(clipboardEvent) && (
                  <MenuDivider />
                )}
                {clipboardEvent && !Array.isArray(clipboardEvent) && (
                  <MenuItem onClick={this.onPasteValues}>
                    {l10n("MENU_PASTE_VALUES")}
                  </MenuItem>
                )}
                {clipboardEvent && (
                  <MenuItem onClick={this.onPasteEvent(true)}>
                    {l10n("MENU_PASTE_EVENT_BEFORE")}
                  </MenuItem>
                )}
                {clipboardEvent && (
                  <MenuItem onClick={this.onPasteEvent(false)}>
                    {l10n("MENU_PASTE_EVENT_AFTER")}
                  </MenuItem>
                )}
                <MenuDivider />
                <MenuItem onClick={onRemove(id)}>
                  {l10n("MENU_DELETE_EVENT")}
                </MenuItem>
              </DropdownButton>
            </div>

            {rename && (
              <div className="ActionMini__Rename">
                <FormField>
                  <div style={{ display: "flex" }}>
                    <input
                      placeholder={l10n("FIELD_LABEL")}
                      value={action.args.__label || ""}
                      autoFocus
                      onBlur={this.toggleRename}
                      onChange={this.onEditLabel}
                      onKeyDown={this.submitOnEnter}
                    />
                    <div className="SelectRenamable__EditBtn SelectRenamable__SaveBtn">
                      {l10n("FIELD_SAVE")}
                    </div>
                  </div>
                </FormField>
              </div>
            )}

            {open && events[command] && events[command].fields && (
              <ScriptEventBlock
                id={action.id}
                entityId={entityId}
                command={command}
                value={action.args}
                onChange={this.onEdit}
                renderEvents={key => (
                  <div className="ActionMini__Children" key={key}>
                    {(
                      action.children[key] || [
                        {
                          id: uuid(),
                          command: EVENT_END
                        }
                      ]
                    ).map(childAction => (
                      <ActionMiniDnD
                        key={childAction.id}
                        id={childAction.id}
                        entityId={entityId}
                        type={type}
                        path={`${id}_true_${childAction.id}`}
                        action={childAction}
                        moveActions={moveActions}
                        onAdd={onAdd}
                        onRemove={onRemove}
                        onEdit={onEdit}
                        onCopy={onCopy}
                        onPaste={onPaste}
                        onSelectCustomEvent={onSelectCustomEvent}
                        onMouseEnter={onMouseEnter}
                        onMouseLeave={onMouseLeave}
                        clipboardEvent={clipboardEvent}
                      />
                    ))}
                    <div
                      className="ActionMini__ChildrenBorder"
                      title={hoverName}
                    />
                  </div>
                )}
              />
            )}

            {/* {open &&
              childKeys.length > 0 &&
              command !== EVENT_CALL_CUSTOM_EVENT &&
              connectDropTarget(
                <div className="ActionMini__Children">
                  {action.children[childKeys[0]].map(childAction => (
                    <ActionMiniDnD
                      key={childAction.id}
                      id={childAction.id}
                      type={type}
                      path={`${id}_true_${childAction.id}`}
                      action={childAction}
                      moveActions={moveActions}
                      onAdd={onAdd}
                      onRemove={onRemove}
                      onEdit={onEdit}
                      onCopy={onCopy}
                      onPaste={onPaste}
                      onMouseEnter={onMouseEnter}
                      onMouseLeave={onMouseLeave}
                      clipboardEvent={clipboardEvent}
                    />
                  ))}
                  <div
                    className="ActionMini__ChildrenBorder"
                    title={eventName}
                  />
                </div>
              )} */}

            {/* {childKeys.length > 1 &&
              childKeys.map((key, index) => {
                if (index === 0) {
                  return [];
                }
                return [
                  <div
                    key={`child_${key}_header`}
                    className={cx("ActionMini__Else", {
                      "ActionMini__Else--Open": elseOpen
                    })}
                    onClick={this.toggleElseOpen}
                  >
                    <TriangleIcon /> {commented ? "// " : ""} Else
                  </div>,
                  elseOpen && (
                    <div
                      key={`child_${key}_body`}
                      className="ActionMini__Children"
                    >
                      {action.children[key].map(childAction => (
                        <ActionMiniDnD
                          key={childAction.id}
                          id={childAction.id}
                          type={type}
                          path={`${id}_true_${childAction.id}`}
                          action={childAction}
                          moveActions={moveActions}
                          onAdd={onAdd}
                          onRemove={onRemove}
                          onEdit={onEdit}
                          onCopy={onCopy}
                          onPaste={onPaste}
                          onMouseEnter={onMouseEnter}
                          onMouseLeave={onMouseLeave}
                          clipboardEvent={clipboardEvent}
                        />
                      ))}
                      <div
                        className="ActionMini__ChildrenBorder"
                        title={elseName}
                      />
                    </div>
                  )
                ];
              })} */}
          </div>
        </div>
      )
    );
  }
}

ActionMini.propTypes = {
  id: PropTypes.string.isRequired,
  type: PropTypes.string.isRequired,
  action: EventShape.isRequired,
  isDragging: PropTypes.bool.isRequired,
  isOverCurrent: PropTypes.bool.isRequired,
  onAdd: PropTypes.func.isRequired,
  onEdit: PropTypes.func.isRequired,
  onRemove: PropTypes.func.isRequired,
  onCopy: PropTypes.func.isRequired,
  onPaste: PropTypes.func.isRequired,
  onSelectCustomEvent: PropTypes.func.isRequired,
  moveActions: PropTypes.func.isRequired,
  onMouseLeave: PropTypes.func.isRequired,
  onMouseEnter: PropTypes.func.isRequired,
  connectDragSource: PropTypes.func.isRequired,
  connectDragPreview: PropTypes.func.isRequired,
  connectDropTarget: PropTypes.func.isRequired
};

const ActionMiniDnD = DropTarget(
  ItemTypes.CARD,
  cardTarget,
  (dndConnect, monitor) => ({
    connectDropTarget: dndConnect.dropTarget(),
    isOver: monitor.isOver(),
    isOverCurrent: monitor.isOver({ shallow: true })
  })
)(
  DragSource(ItemTypes.CARD, cardSource, (dndConnect, monitor) => ({
    connectDragSource: dndConnect.dragSource(),
    connectDragPreview: dndConnect.dragPreview(),
    isDragging: monitor.isDragging()
  }))(ActionMini)
);

class ScriptEditor extends Component {
  constructor() {
    super();
    this.state = {
      clipboardEvent: null
    };
  }

  shouldComponentUpdate(nextProps, nextState) {
    const { value } = this.props;
    const { clipboardEvent } = this.state;
    return (
      nextProps.value !== value || nextState.clipboardEvent !== clipboardEvent
    );
  }

  onChange = newValue => {
    const { onChange } = this.props;
    onChange(newValue);
  };

  moveActions = (a, b) => {
    const { value: root } = this.props;
    if (a === b) {
      return;
    }
    const input = prependEvent(filterEvents(root, a), b, findEvent(root, a));
    this.onChange(input);
  };

  onAdd = id => (command, defaults = {}, defaultChildren = {}) => {
    const {
      musicIds,
      sceneIds,
      actorIds,
      spriteSheetIds,
      scope
    } = this.props;
    const { value: root } = this.props;
    const eventFields = events[command].fields;
    const defaultArgs = eventFields
      ? eventFields.reduce(
          (memo, field) => {
            let replaceValue = null;
            if (field.defaultValue === "LAST_SCENE") {
              replaceValue = sceneIds[sceneIds.length - 1];
            } else if (field.defaultValue === "LAST_VARIABLE") {
              replaceValue = scope === "customEvents" ? "0" : "L0";
            } else if (field.defaultValue === "LAST_MUSIC") {
              replaceValue = musicIds[0];
            } else if (field.defaultValue === "LAST_SPRITE") {
              replaceValue = spriteSheetIds[0];
            } else if (field.defaultValue === "LAST_ACTOR") {
              replaceValue =
                actorIds.length > 0 ? actorIds[actorIds.length - 1] : "player";
            } else if (field.type === "events") {
              replaceValue = undefined;
            } else if (
              field.defaultValue !== undefined &&
              !defaults[field.key]
            ) {
              replaceValue = field.defaultValue;
            }
            if (replaceValue !== null) {
              return {
                ...memo,
                [field.key]: replaceValue
              };
            }
            return memo;
          },
          { ...defaults }
        )
      : { ...defaults };

    const childFields = eventFields.filter(field => field.type === "events");
    const children = childFields.reduce((memo, field) => {
      const childScript = defaultChildren[field.key]
        ? defaultChildren[field.key]
        : [
            {
              id: uuid(),
              command: EVENT_END
            }
          ];
      return {
        ...memo,
        [field.key]: childScript
      };
    }, {});

    const input = prependEvent(
      root,
      id,
      Object.assign(
        {
          id: uuid(),
          command,
          args: defaultArgs
        },
        childFields.length > 0 && {
          children
        }
      )
    );
    this.onChange(input);
  };

  onRemove = id => () => {
    const { value } = this.props;
    const input = filterEvents(value, id);
    this.onChange(input);
  };

  onEdit = (id, patch) => {
    const { value } = this.props;
    const input = patchEvents(value, id, patch);
    this.onChange(input);
  };

  onCopy = event => () => {
    const { copyEvent } = this.props;
    copyEvent(event);
  };

  onCopyScript = () => {
    const { copyScript } = this.props;
    const { value } = this.props;
    copyScript(value);
  };

  onPaste = (id, event, before) => {
    const { value } = this.props;
    const newEvent = Array.isArray(event)
      ? event.slice(0, -1).map(regenerateEventIds)
      : regenerateEventIds(event);
    const input = before
      ? prependEvent(value, id, newEvent)
      : appendEvent(value, id, newEvent);
    this.onChange(input);
  };

  onRemoveScript = e => {
    this.onChange([
      {
        id: uuid(),
        command: EVENT_END
      }
    ]);
  };

  onReplaceScript = e => {
    const { clipboardEvent } = this.state;
    if (clipboardEvent) {
      this.onChange(
        []
          .concat(
            clipboardEvent,
            !Array.isArray(clipboardEvent)
              ? {
                  id: uuid(),
                  command: EVENT_END
                }
              : []
          )
          .map(regenerateEventIds)
      );
    }
  };

  onPasteScript = before => () => {
    const { clipboardEvent } = this.state;
    const { value } = this.props;
    const newEvent = Array.isArray(clipboardEvent)
      ? clipboardEvent.slice(0, -1).map(regenerateEventIds)
      : regenerateEventIds(clipboardEvent);
    if (clipboardEvent) {
      if (before) {
        this.onChange([].concat(newEvent, value));
      } else {
        this.onChange([].concat(value.slice(0, -1), newEvent, value.slice(-1)));
      }
    }
  };

  onEnter = id => {
    const { selectScriptEvent } = this.props;
    selectScriptEvent(id);
  };

  onLeave = id => {
    const { selectScriptEvent } = this.props;
    selectScriptEvent("");
  };

  onSelectCustomEvent = id => {
    const { selectCustomEvent } = this.props;
    selectCustomEvent(id);
  };

  readClipboard = e => {
    try {
      const clipboardData = JSON.parse(clipboard.readText());
      if (clipboardData.__type === "event") {
        this.setState({ clipboardEvent: clipboardData });
      } else if (clipboardData.__type === "script") {
        this.setState({ clipboardEvent: clipboardData.script });
      } else {
        this.setState({ clipboardEvent: null });
      }
    } catch (err) {
      this.setState({ clipboardEvent: null });
    }
  };

  render() {
<<<<<<< HEAD
    const { type, title, value, entityId } = this.props;
=======
    const { type, title, value, renderHeader } = this.props;
>>>>>>> 52c9d5a4
    const { clipboardEvent } = this.state;

    const buttons = (
      <DropdownButton small transparent right onMouseDown={this.readClipboard}>
        <MenuItem onClick={this.onCopyScript}>
          {l10n("MENU_COPY_SCRIPT")}
        </MenuItem>
        {clipboardEvent && <MenuDivider />}
        {clipboardEvent && (
          <MenuItem onClick={this.onReplaceScript}>
            {l10n("MENU_REPLACE_SCRIPT")}
          </MenuItem>
        )}
        {clipboardEvent && value && value.length > 1 && (
          <MenuItem onClick={this.onPasteScript(true)}>
            {l10n("MENU_PASTE_SCRIPT_BEFORE")}
          </MenuItem>
        )}
        {clipboardEvent && value && value.length > 1 && (
          <MenuItem onClick={this.onPasteScript(false)}>
            {l10n("MENU_PASTE_SCRIPT_AFTER")}
          </MenuItem>
        )}
        <MenuDivider />
        <MenuItem onClick={this.onRemoveScript}>
          {l10n("MENU_DELETE_SCRIPT")}
        </MenuItem>
      </DropdownButton>
    );

    const heading = renderHeader ? (
      renderHeader({ buttons })
    ) : (
      <SidebarHeading title={title} buttons={buttons} />
    );

    return (
      <div>
        {heading}
        <div className="ScriptEditor">
          {value.map(action => (
            <ActionMiniDnD
              key={action.id}
              id={action.id}
              entityId={entityId}
              type={type}
              action={action}
              moveActions={this.moveActions}
              onAdd={this.onAdd}
              onRemove={this.onRemove}
              onEdit={this.onEdit}
              onCopy={this.onCopy}
              onPaste={this.onPaste}
              onSelectCustomEvent={this.onSelectCustomEvent}
              onMouseEnter={this.onEnter}
              onMouseLeave={this.onLeave}
              clipboardEvent={clipboardEvent}
            />
          ))}
        </div>
      </div>
    );
  }
}

ScriptEditor.propTypes = {
  title: PropTypes.string,
  type: PropTypes.string.isRequired,
  value: PropTypes.arrayOf(PropTypes.shape({})),
  onChange: PropTypes.func.isRequired,
  musicIds: PropTypes.arrayOf(PropTypes.string).isRequired,
  sceneIds: PropTypes.arrayOf(PropTypes.string).isRequired,
  actorIds: PropTypes.arrayOf(PropTypes.string).isRequired,
  spriteSheetIds: PropTypes.arrayOf(PropTypes.string).isRequired,
  selectScriptEvent: PropTypes.func.isRequired,
  copyEvent: PropTypes.func.isRequired,
  copyScript: PropTypes.func.isRequired,
  selectCustomEvent: PropTypes.func.isRequired,
<<<<<<< HEAD
  entityId: PropTypes.string.isRequired,
  scope: PropTypes.string.isRequired
=======
  renderHeader: PropTypes.func
>>>>>>> 52c9d5a4
};

ScriptEditor.defaultProps = Object.create(
  {
    title: ""
  },
  {
    value: {
      enumerable: true,
      get: () => [
        {
          id: uuid(),
          command: EVENT_END
        }
      ]
    }
  }
);

function mapStateToProps(state, props) {
  const { result, entities } = state.entities.present;
  const { type: scope } = state.editor;
  return {
    sceneIds: result.scenes,
    actorIds: props.actors || entities.scenes[state.editor.scene].actors,
    musicIds: result.music,
    spriteSheetIds: result.spriteSheets,
    value: props.value && props.value.length > 0 ? props.value : undefined,
    scope
  };
}

const mapDispatchToProps = {
  selectScriptEvent: actions.selectScriptEvent,
  copyEvent: actions.copyEvent,
  copyScript: actions.copyScript,
  selectCustomEvent: actions.selectCustomEvent
};

export default connect(mapStateToProps, mapDispatchToProps)(ScriptEditor);<|MERGE_RESOLUTION|>--- conflicted
+++ resolved
@@ -560,13 +560,7 @@
   };
 
   onAdd = id => (command, defaults = {}, defaultChildren = {}) => {
-    const {
-      musicIds,
-      sceneIds,
-      actorIds,
-      spriteSheetIds,
-      scope
-    } = this.props;
+    const { musicIds, sceneIds, actorIds, spriteSheetIds, scope } = this.props;
     const { value: root } = this.props;
     const eventFields = events[command].fields;
     const defaultArgs = eventFields
@@ -745,11 +739,7 @@
   };
 
   render() {
-<<<<<<< HEAD
-    const { type, title, value, entityId } = this.props;
-=======
-    const { type, title, value, renderHeader } = this.props;
->>>>>>> 52c9d5a4
+    const { type, title, value, entityId, renderHeader } = this.props;
     const { clipboardEvent } = this.state;
 
     const buttons = (
@@ -828,12 +818,9 @@
   copyEvent: PropTypes.func.isRequired,
   copyScript: PropTypes.func.isRequired,
   selectCustomEvent: PropTypes.func.isRequired,
-<<<<<<< HEAD
   entityId: PropTypes.string.isRequired,
-  scope: PropTypes.string.isRequired
-=======
+  scope: PropTypes.string.isRequired,
   renderHeader: PropTypes.func
->>>>>>> 52c9d5a4
 };
 
 ScriptEditor.defaultProps = Object.create(
