--- conflicted
+++ resolved
@@ -35,11 +35,8 @@
 
 module.exports = {
   id,
-<<<<<<< HEAD
   autoLabel,
-=======
   description: l10n("EVENT_TIMER_RESTART_DESC"),
->>>>>>> 1d0b8c3d
   groups,
   fields,
   compile,
