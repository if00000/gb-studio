--- conflicted
+++ resolved
@@ -15,13 +15,13 @@
   constructor({
     bankSize = GB_MAX_BANK_SIZE,
     bankOffset = MIN_DATA_BANK,
-    bankController = MBC5
+    bankController = MBC5,
   } = {}) {
     this.bankSize = bankSize;
     this.bankOffset = bankOffset;
     this.bankController = bankController;
     this.data = [];
-    this.dataWriteBanks = []
+    this.dataWriteBanks = [];
     this.currentBank = -1;
   }
 
@@ -36,18 +36,19 @@
     const lookBehindDistance = 10;
 
     // Find an existing bank to fit the data
-    for(let i=Math.max(0, this.data.length - lookBehindDistance); i<this.data.length; i++) {
+    for (
+      let i = Math.max(0, this.data.length - lookBehindDistance);
+      i < this.data.length;
+      i++
+    ) {
       if (this.data[i].length + newData.length <= this.bankSize) {
         // Found a bank to write to
         const ptr = {
           bank: this.dataWriteBanks[i],
-          offset: this.data[i].length
+          offset: this.data[i].length,
         };
         // Append contents
-        this.data[i] = [].concat(
-          this.data[i],
-          newData
-        );
+        this.data[i] = [].concat(this.data[i], newData);
         return ptr;
       }
     }
@@ -59,7 +60,7 @@
     this.dataWriteBanks.push(writeBank);
     const ptr = {
       bank: writeBank,
-      offset: 0
+      offset: 0,
     };
     return ptr;
   }
@@ -92,7 +93,7 @@
           data
         )}\n`;
       })
-      .filter(i => i);
+      .filter((i) => i);
   }
 
   exportCHeader() {
@@ -101,30 +102,20 @@
         const bank = this.dataWriteBanks[index];
         return cIntArrayExternDeclaration(`bank_${bank}_data`);
       })
-      .filter(i => i)
+      .filter((i) => i)
       .join("\n")}\n\n#endif\n`;
   }
 
   exportUsedBankNumbers() {
-<<<<<<< HEAD
-    const banksArr = [];
-    const totalBanks = this.bankOffset + this.data.length;
-    for(let i=0; i<totalBanks; i++) {
-      banksArr[i] = i;
-    }
-    return banksArr.map(
-      bankNum => !!this.data[bankNum - this.bankOffset]
-=======
     const maxBank = this.dataWriteBanks[this.dataWriteBanks.length - 1];
     return [...Array(maxBank + 1).keys()].map(
-      bankNum => this.dataWriteBanks.indexOf(bankNum) > -1
->>>>>>> 9422eeaa
+      (bankNum) => this.dataWriteBanks.indexOf(bankNum) > -1
     );
   }
 
   mutate(fn) {
-    for(let bank=0; bank<this.data.length; bank++) {
-      for(let offset=0; offset<this.data[bank].length; offset++) {
+    for (let bank = 0; bank < this.data.length; bank++) {
+      for (let offset = 0; offset < this.data[bank].length; offset++) {
         this.data[bank][offset] = fn(this.data[bank][offset]);
       }
     }
@@ -140,5 +131,5 @@
   MIN_DATA_BANK,
   MAX_BANKS,
   MBC1,
-  MBC5
+  MBC5,
 };