--- conflicted
+++ resolved
@@ -520,11 +520,7 @@
     palette_bank_ptrs: fixEmptyDataPtrs(palettePtrs),
     sprite_bank_ptrs: fixEmptyDataPtrs(spritePtrs),
     scene_bank_ptrs: fixEmptyDataPtrs(scenePtrs),
-<<<<<<< HEAD
     collision_bank_ptrs: fixEmptyDataPtrs(collisionPtrs),
-    string_bank_ptrs: fixEmptyDataPtrs(stringPtrs),
-=======
->>>>>>> 5036e111
     avatar_bank_ptrs: fixEmptyDataPtrs(avatarPtrs)
   };
 
