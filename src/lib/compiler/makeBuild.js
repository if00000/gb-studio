import childProcess from "child_process";
import { remote } from "electron";
import fs from "fs-extra";
import { buildToolsRoot } from "../../consts";
import copy from "../helpers/fsCopy";
import buildMakeBat from "./buildMakeBat";
<<<<<<< HEAD
import { hexDec } from "../helpers/8bit";
=======
import getTmp from "../helpers/getTmp";
>>>>>>> 910af426

const HEADER_TITLE = 0x134;
const HEADER_CHECKSUM = 0x14d;
const GLOBAL_CHECKSUM = 0x14e;

const filterLogs = str => {
  return str.replace(/.*:\\.*>/g, "").replace(/.*:\\.*music/g, "");
};

const setROMTitle = async (filename, title) => {
  const romData = await fs.readFile(filename);
  for (let i = 0; i < 15; i++) {
    const charCode = title.charCodeAt(i) < 256 ? title.charCodeAt(i) || 0 : 0;
    romData[HEADER_TITLE + i] = charCode;
  }
  await fs.writeFile(filename, await patchROM(romData));
};

const convertHexTo15BitRGB = hex => {
  const r = Math.floor(hexDec(hex.substring(0, 2)) * (32 / 256));
  const g = Math.floor(hexDec(hex.substring(2, 4)) * (32 / 256));
  const b = Math.max(1, Math.floor(hexDec(hex.substring(4, 6)) * (32 / 256)));
  return `RGB(${r}, ${g}, ${b})`;
};

const patchROM = romData => {
  let checksum = 0;
  let headerChecksum = 0;
  const view = new DataView(romData.buffer);

  // Recalculate header checksum
  for (let i = HEADER_TITLE; i < HEADER_CHECKSUM; i++) {
    headerChecksum = headerChecksum - view.getUint8(i) - 1;
  }

  view.setUint8(HEADER_CHECKSUM, headerChecksum);

  // Recalculate cart checksum
  for (let i = 0; i < romData.length; i++) {
    if (i !== GLOBAL_CHECKSUM && i !== GLOBAL_CHECKSUM + 1) {
      checksum += view.getUint8(i);
    }
  }

  view.setUint16(GLOBAL_CHECKSUM, checksum, false);

  return romData;
};

const makeBuild = ({
  buildType = "rom",
  buildRoot = "/tmp",
  data = {},
  progress = () => {},
  warnings = () => {}
} = {}) => {
  return new Promise(async (resolve, reject) => {
    const env = Object.create(process.env);
    const { settings } = data;

    const buildToolsPath = `${buildToolsRoot}/${process.platform}-${
      process.arch
    }`;

    const tmpPath = getTmp();
    const tmpBuildToolsPath = `${tmpPath}/_gbs`;

    // Symlink build tools so that path doesn't contain any spaces
    // GBDKDIR doesn't work if path has spaces :-(
    try {
      await fs.unlink(tmpBuildToolsPath);
      await fs.ensureSymlink(buildToolsPath, tmpBuildToolsPath);
    } catch (e) {
      await copy(buildToolsPath, tmpBuildToolsPath, {
        overwrite: false
      });
    }

    env.PATH = [`${tmpBuildToolsPath}/gbdk/bin`, env.PATH].join(":");
    env.GBDKDIR = `${tmpBuildToolsPath}/gbdk/`;
<<<<<<< HEAD
    env.CART_TYPE = parseInt(settings.cartType || "1B", 16);

    // Modify game.h to overide color palette
    let gameHeader = await fs.readFile(`${buildRoot}/include/game.h`, "utf8");
    if(settings.customColorsEnabled) {
      gameHeader = gameHeader
        .replace(/RGB\(28, 31, 26\)/g, convertHexTo15BitRGB(settings.customColorsWhite))
        .replace(/RGB\(17, 24, 14\)/g, convertHexTo15BitRGB(settings.customColorsLight))
        .replace(/RGB\(6, 13, 10\)/g, convertHexTo15BitRGB(settings.customColorsDark))
        .replace(/RGB\(1, 3, 4\)/g, convertHexTo15BitRGB(settings.customColorsBlack));
    } else {
      gameHeader = gameHeader.replace(/#define CUSTOM_COLORS/g, '');
    }
    await fs.writeFile(`${buildRoot}/include/game.h`, gameHeader, "utf8");

    // Remove GBC Rombyte Offset from Makefile (OSX/Linux) if custom colors not enabled
    if (process.platform !== "win32" && !settings.customColorsEnabled)
    {
      let makeFile = await fs.readFile(`${buildRoot}/Makefile`, "utf8");
      makeFile = makeFile.replace("-Wl-yp0x143=0x80", "");
      await fs.writeFile(`${buildRoot}/Makefile`, makeFile, "utf8");
    }
=======
    env.CART_TYPE = parseInt(data.settings.cartType || "1B", 16);
    env.TMP = getTmp();
    env.TEMP = getTmp();
>>>>>>> 910af426

    const makeBat = await buildMakeBat(buildRoot, {
      CART_TYPE: env.CART_TYPE,
      customColorsEnabled: settings.customColorsEnabled
    });
    await fs.writeFile(`${buildRoot}/make.bat`, makeBat);

    const command = process.platform === "win32" ? "make.bat" : "make";
    const args = ["rom"];

    const options = {
      cwd: buildRoot,
      env,
      shell: true
    };

    const child = childProcess.spawn(command, args, options, {
      encoding: "utf8"
    });

    child.on("error", err => {
      warnings(err.toString());
    });

    child.stdout.on("data", childData => {
      const lines = childData.toString().split("\n");
      lines.forEach(line => {
        progress(filterLogs(line));
      });
    });

    child.stderr.on("data", childData => {
      const lines = childData.toString().split("\n");
      lines.forEach(line => {
        warnings(line);
      });
    });

    child.on("close", async code => {
      if (code === 0) {
        await setROMTitle(
          `${buildRoot}/build/rom/game.gb`,
          data.name.toUpperCase()
        );
        resolve();
      } else reject(code);
    });
  });
};

export default makeBuild;<|MERGE_RESOLUTION|>--- conflicted
+++ resolved
@@ -4,11 +4,8 @@
 import { buildToolsRoot } from "../../consts";
 import copy from "../helpers/fsCopy";
 import buildMakeBat from "./buildMakeBat";
-<<<<<<< HEAD
 import { hexDec } from "../helpers/8bit";
-=======
 import getTmp from "../helpers/getTmp";
->>>>>>> 910af426
 
 const HEADER_TITLE = 0x134;
 const HEADER_CHECKSUM = 0x14d;
@@ -89,9 +86,11 @@
 
     env.PATH = [`${tmpBuildToolsPath}/gbdk/bin`, env.PATH].join(":");
     env.GBDKDIR = `${tmpBuildToolsPath}/gbdk/`;
-<<<<<<< HEAD
+
     env.CART_TYPE = parseInt(settings.cartType || "1B", 16);
-
+    env.TMP = getTmp();
+    env.TEMP = getTmp();
+    
     // Modify game.h to overide color palette
     let gameHeader = await fs.readFile(`${buildRoot}/include/game.h`, "utf8");
     if(settings.customColorsEnabled) {
@@ -112,11 +111,6 @@
       makeFile = makeFile.replace("-Wl-yp0x143=0x80", "");
       await fs.writeFile(`${buildRoot}/Makefile`, makeFile, "utf8");
     }
-=======
-    env.CART_TYPE = parseInt(data.settings.cartType || "1B", 16);
-    env.TMP = getTmp();
-    env.TEMP = getTmp();
->>>>>>> 910af426
 
     const makeBat = await buildMakeBat(buildRoot, {
       CART_TYPE: env.CART_TYPE,
