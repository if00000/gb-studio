--- conflicted
+++ resolved
@@ -33,11 +33,8 @@
 export const EVENT_RESET_VARIABLES = "EVENT_RESET_VARIABLES";
 export const EVENT_LOOP = "EVENT_LOOP";
 export const EVENT_GROUP = "EVENT_GROUP";
-<<<<<<< HEAD
 export const EVENT_MENU = "EVENT_MENU";
-=======
 export const EVENT_COMMENT = "EVENT_COMMENT";
->>>>>>> 2c345a4e
 
 // Background Scripts
 export const EVENT_SET_INPUT_SCRIPT = "EVENT_SET_INPUT_SCRIPT";
