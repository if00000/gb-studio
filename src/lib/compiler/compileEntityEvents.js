import {
  EVENT_END,
  EVENT_TEXT,
  EVENT_TEXT_SET_ANIMATION_SPEED,
  EVENT_IF_TRUE,
  EVENT_IF_FALSE,
  EVENT_IF_VALUE,
  EVENT_SET_TRUE,
  EVENT_SET_FALSE,
  EVENT_RESET_VARIABLES,
  EVENT_LOOP,
  EVENT_GROUP,
  EVENT_FADE_IN,
  EVENT_FADE_OUT,
  EVENT_CAMERA_MOVE_TO,
  EVENT_CAMERA_LOCK,
  EVENT_SWITCH_SCENE,
  EVENT_START_BATTLE,
  EVENT_ACTOR_GET_POSITION,
  EVENT_ACTOR_SET_POSITION,
  EVENT_ACTOR_SET_POSITION_TO_VALUE,
  EVENT_ACTOR_SET_DIRECTION,
  EVENT_ACTOR_SET_MOVEMENT_SPEED,
  EVENT_ACTOR_SET_ANIMATION_SPEED,
  EVENT_ACTOR_MOVE_TO,
  EVENT_WAIT,
  EVENT_CAMERA_SHAKE,
  EVENT_ACTOR_EMOTE,
  EVENT_SHOW_SPRITES,
  EVENT_HIDE_SPRITES,
  EVENT_ACTOR_SHOW,
  EVENT_ACTOR_HIDE,
  EVENT_PLAYER_SET_SPRITE,
  EVENT_RETURN_TO_TITLE,
  EVENT_OVERLAY_SHOW,
  EVENT_OVERLAY_HIDE,
  EVENT_OVERLAY_MOVE_TO,
  EVENT_AWAIT_INPUT,
  EVENT_MUSIC_PLAY,
  EVENT_MUSIC_STOP,
  EVENT_STOP,
  EVENT_INC_VALUE,
  EVENT_DEC_VALUE,
  EVENT_SET_VALUE,
  EVENT_SET_VALUE_TO_FLAG,
  EVENT_IF_INPUT,
  EVENT_CHOICE,
  EVENT_ACTOR_PUSH,
  EVENT_IF_ACTOR_AT_POSITION,
  EVENT_IF_ACTOR_DIRECTION,
  EVENT_LOAD_DATA,
  EVENT_SAVE_DATA,
  EVENT_CLEAR_DATA,
  EVENT_IF_SAVED_DATA,
  EVENT_SET_RANDOM_VALUE,
  EVENT_ACTOR_MOVE_TO_VALUE,
  EVENT_ACTOR_MOVE_RELATIVE,
  EVENT_ACTOR_SET_POSITION_RELATIVE,
  EVENT_MATH_ADD,
  EVENT_MATH_SUB,
  EVENT_MATH_MUL,
  EVENT_MATH_DIV,
  EVENT_MATH_MOD,
  EVENT_MATH_ADD_VALUE,
  EVENT_MATH_SUB_VALUE,
  EVENT_MATH_MUL_VALUE,
  EVENT_MATH_DIV_VALUE,
  EVENT_MATH_MOD_VALUE,
  EVENT_COPY_VALUE,
  EVENT_IF_VALUE_COMPARE,
<<<<<<< HEAD
  EVENT_ACTOR_INVOKE
=======
  EVENT_SCENE_PUSH_STATE,
  EVENT_SCENE_POP_STATE
>>>>>>> 626892ac
} from "./eventTypes";
import { hi, lo } from "../helpers/8bit";
import {
  dirDec,
  inputDec,
  operatorDec,
  combineMultipleChoiceText
} from "./helpers";

const STRING_NOT_FOUND = "STRING_NOT_FOUND";
const VARIABLE_NOT_FOUND = "VARIABLE_NOT_FOUND";

class CompileEventsError extends Error {
  constructor(message, data) {
    super(message);
    this.data = data;
    this.name = "CompileEventsError";
  }
}

// @todo
// Maybe have list of script commands
// Mark which ones can appear in ui dropdowns
// and what the args are for each (to build forms)
// and what the command code is?

const CMD_LOOKUP = {
  END: 0x00, // done
  TEXT: 0x01, // - done
  JUMP: 0x02,
  IF_TRUE: 0x03,
  // script_cmd_unless_variable: 0x04,
  SET_TRUE: 0x05,
  SET_FALSE: 0x06,
  ACTOR_SET_DIRECTION: 0x07,
  ACTOR_SET_ACTIVE: 0x08,
  CAMERA_MOVE_TO: 0x09,
  CAMERA_LOCK: 0x0a,
  WAIT: 0x0b,
  FADE_OUT: 0x0c,
  FADE_IN: 0x0d,
  SWITCH_SCENE: 0x0e,
  ACTOR_SET_POSITION: 0x0f,
  ACTOR_MOVE_TO: 0x10,
  SHOW_SPRITES: 0x11,
  HIDE_SPRITES: 0x12,
  PLAYER_SET_SPRITE: 0x13,
  ACTOR_SHOW: 0x14,
  ACTOR_HIDE: 0x15,
  ACTOR_EMOTE: 0x16,
  CAMERA_SHAKE: 0x17,
  RETURN_TO_TITLE: 0x18,
  OVERLAY_SHOW: 0x19,
  OVERLAY_HIDE: 0x1a,
  OVERLAY_SET_POSITION: 0x1b,
  OVERLAY_MOVE_TO: 0x1c,
  AWAIT_INPUT: 0x1d,
  MUSIC_PLAY: 0x1e,
  MUSIC_STOP: 0x1f,
  RESET_VARIABLES: 0x20,
  NEXT_FRAME: 0x21,
  INC_VALUE: 0x22,
  DEC_VALUE: 0x23,
  SET_VALUE: 0x24,
  IF_VALUE: 0x25,
  IF_INPUT: 0x26,
  CHOICE: 0x27,
  ACTOR_PUSH: 0x28,
  IF_ACTOR_AT_POSITION: 0x29,
  LOAD_DATA: 0x2a,
  SAVE_DATA: 0x2b,
  CLEAR_DATA: 0x2c,
  IF_SAVED_DATA: 0x2d,
  IF_ACTOR_DIRECTION: 0x2e,
  SET_RANDOM_VALUE: 0x2f,
  ACTOR_GET_POSITION: 0x30,
  ACTOR_SET_POSITION_TO_VALUE: 0x31,
  ACTOR_MOVE_TO_VALUE: 0x32,
  ACTOR_MOVE_RELATIVE: 0x33,
  ACTOR_SET_POSITION_RELATIVE: 0x34,
  MATH_ADD: 0x35,
  MATH_SUB: 0x36,
  MATH_MUL: 0x37,
  MATH_DIV: 0x38,
  MATH_MOD: 0x39,
  MATH_ADD_VALUE: 0x3a,
  MATH_SUB_VALUE: 0x3b,
  MATH_MUL_VALUE: 0x3c,
  MATH_DIV_VALUE: 0x3d,
  MATH_MOD_VALUE: 0x3e,
  COPY_VALUE: 0x3f,
  IF_VALUE_COMPARE: 0x40,
  LOAD_VECTORS: 0x41,
  ACTOR_SET_MOVE_SPEED: 0x42,
  ACTOR_SET_ANIM_SPEED: 0x43,
  TEXT_SET_ANIM_SPEED: 0x44,
<<<<<<< HEAD
  ACTOR_INVOKE: 0x45,
  STACK_PUSH: 0x46,
  STACK_POP: 0x47
=======
  SCENE_PUSH_STATE: 0x45,
  SCENE_POP_STATE: 0x46
>>>>>>> 626892ac
};

const getActorIndex = (actorId, scene) => {
  return scene.actors.findIndex(a => a.id === actorId) + 1;
};

const getMusicIndex = (musicId, music) => {
  const musicIndex = music.findIndex(track => track.id === musicId);
  if (musicIndex === -1) {
    return 0;
  }
  return musicIndex;
};

const getSpriteIndex = (spriteId, sprites) => {
  const spriteIndex = sprites.findIndex(sprite => sprite.id === spriteId);
  if (spriteIndex === -1) {
    return 0;
  }
  return spriteIndex;
};

const getVariableIndex = (variable, variables) => {
  const variableIndex = variables.indexOf(String(variable));
  if (variableIndex === -1) {
    throw new CompileEventsError(VARIABLE_NOT_FOUND, { variable });
    return 0;
  }
  return variableIndex;
};

const loadVectors = (args, output, variables) => {
  const vectorX = getVariableIndex(args.vectorX, variables);
  const vectorY = getVariableIndex(args.vectorY, variables);
  output.push(CMD_LOOKUP.LOAD_VECTORS);
  output.push(hi(vectorX));
  output.push(lo(vectorX));
  output.push(hi(vectorY));
  output.push(lo(vectorY));
};

const compileConditional = (truePath, falsePath, options) => {
  const { output } = options;

  const truePtrIndex = output.length;
  output.push("PTR_PLACEHOLDER1");
  output.push("PTR_PLACEHOLDER2");
  precompileEntityScript(falsePath, {
    ...options,
    output,
    branch: true
  });

  output.push(CMD_LOOKUP.JUMP);
  const endPtrIndex = output.length;
  output.push("PTR_PLACEHOLDER1");
  output.push("PTR_PLACEHOLDER2");

  const truePointer = output.length;
  output[truePtrIndex] = truePointer >> 8;
  output[truePtrIndex + 1] = truePointer & 0xff;

  precompileEntityScript(truePath, {
    ...options,
    branch: true
  });

  const endIfPointer = output.length;
  output[endPtrIndex] = endIfPointer >> 8;
  output[endPtrIndex + 1] = endIfPointer & 0xff;
};

const precompileEntityScript = (input = [], options = {}) => {
  const {
    output = [],
    strings,
    scene,
    scenes,
    music,
    sprites,
    backgrounds,
    variables,
    entityType,
    entityIndex,
    branch = false
  } = options;

  for (let i = 0; i < input.length; i++) {
    const command = input[i].command;

    if (command === EVENT_TEXT) {
      const text = input[i].args.text || " "; // Replace empty strings with single space
      const stringIndex = strings.indexOf(text);
      if (stringIndex === -1) {
        throw new CompileEventsError(STRING_NOT_FOUND, input[i].args);
      }
      output.push(CMD_LOOKUP.TEXT);
      output.push(hi(stringIndex));
      output.push(lo(stringIndex));
    } else if (command === EVENT_CHOICE) {
      const text = combineMultipleChoiceText(input[i].args);
      const stringIndex = strings.indexOf(text);
      if (stringIndex === -1) {
        throw new CompileEventsError(STRING_NOT_FOUND, input[i].args);
      }
      const variableIndex = getVariableIndex(input[i].args.variable, variables);
      output.push(CMD_LOOKUP.CHOICE);
      output.push(hi(variableIndex));
      output.push(lo(variableIndex));
      output.push(hi(stringIndex));
      output.push(lo(stringIndex));
    } else if (command === EVENT_TEXT_SET_ANIMATION_SPEED) {
      output.push(CMD_LOOKUP.TEXT_SET_ANIM_SPEED);
      output.push(input[i].args.speedIn);
      output.push(input[i].args.speedOut);
      output.push(input[i].args.speed !== undefined ? input[i].args.speed : 1);
    } else if (command === EVENT_IF_TRUE) {
      output.push(CMD_LOOKUP.IF_TRUE);
      const variableIndex = getVariableIndex(input[i].args.variable, variables);
      output.push(hi(variableIndex));
      output.push(lo(variableIndex));
      compileConditional(input[i].true, input[i].false, {
        ...options,
        output
      });
    } else if (command === EVENT_MATH_ADD) {
      const variableIndex = getVariableIndex(input[i].args.variable, variables);
      output.push(CMD_LOOKUP.MATH_ADD);
      output.push(hi(variableIndex));
      output.push(lo(variableIndex));
      output.push(input[i].args.value || 0);
    } else if (command === EVENT_MATH_SUB) {
      const variableIndex = getVariableIndex(input[i].args.variable, variables);
      output.push(CMD_LOOKUP.MATH_SUB);
      output.push(hi(variableIndex));
      output.push(lo(variableIndex));
      output.push(input[i].args.value || 0);
    } else if (command === EVENT_MATH_MUL) {
      const variableIndex = getVariableIndex(input[i].args.variable, variables);
      output.push(CMD_LOOKUP.MATH_MUL);
      output.push(hi(variableIndex));
      output.push(lo(variableIndex));
      output.push(input[i].args.value || 0);
    } else if (command === EVENT_MATH_DIV) {
      const variableIndex = getVariableIndex(input[i].args.variable, variables);
      output.push(CMD_LOOKUP.MATH_DIV);
      output.push(hi(variableIndex));
      output.push(lo(variableIndex));
      output.push(input[i].args.value || 0);
    } else if (command === EVENT_MATH_MOD) {
      const variableIndex = getVariableIndex(input[i].args.variable, variables);
      output.push(CMD_LOOKUP.MATH_MOD);
      output.push(hi(variableIndex));
      output.push(lo(variableIndex));
      output.push(input[i].args.value || 0);
    } else if (command === EVENT_MATH_ADD_VALUE) {
      loadVectors(input[i].args, output, variables);
      output.push(CMD_LOOKUP.MATH_ADD_VALUE);
    } else if (command === EVENT_MATH_SUB_VALUE) {
      loadVectors(input[i].args, output, variables);
      output.push(CMD_LOOKUP.MATH_SUB_VALUE);
    } else if (command === EVENT_MATH_MUL_VALUE) {
      loadVectors(input[i].args, output, variables);
      output.push(CMD_LOOKUP.MATH_MUL_VALUE);
    } else if (command === EVENT_MATH_DIV_VALUE) {
      loadVectors(input[i].args, output, variables);
      output.push(CMD_LOOKUP.MATH_DIV_VALUE);
    } else if (command === EVENT_MATH_MOD_VALUE) {
      loadVectors(input[i].args, output, variables);
      output.push(CMD_LOOKUP.MATH_MOD_VALUE);
    } else if (command === EVENT_COPY_VALUE) {
      loadVectors(input[i].args, output, variables);
      output.push(CMD_LOOKUP.COPY_VALUE);
    } else if (command === EVENT_IF_FALSE) {
      output.push(CMD_LOOKUP.IF_TRUE);
      const variableIndex = getVariableIndex(input[i].args.variable, variables);
      output.push(hi(variableIndex));
      output.push(lo(variableIndex));
      compileConditional(input[i].false, input[i].true, {
        ...options,
        output
      });
    } else if (command === EVENT_IF_VALUE) {
      output.push(CMD_LOOKUP.IF_VALUE);
      const variableIndex = getVariableIndex(input[i].args.variable, variables);
      output.push(hi(variableIndex));
      output.push(lo(variableIndex));
      output.push(operatorDec(input[i].args.operator));
      output.push(input[i].args.comparator || 0);
      compileConditional(input[i].true, input[i].false, {
        ...options,
        output
      });
    } else if (command === EVENT_IF_VALUE_COMPARE) {
      loadVectors(input[i].args, output, variables);
      output.push(CMD_LOOKUP.IF_VALUE_COMPARE);
      output.push(operatorDec(input[i].args.operator));
      compileConditional(input[i].true, input[i].false, {
        ...options,
        output
      });
    } else if (command === EVENT_IF_INPUT) {
      output.push(CMD_LOOKUP.IF_INPUT);
      output.push(inputDec(input[i].args.input));
      compileConditional(input[i].true, input[i].false, {
        ...options,
        output
      });
    } else if (command === EVENT_IF_ACTOR_AT_POSITION) {
      const actorIndex = getActorIndex(input[i].args.actorId, scene);
      output.push(CMD_LOOKUP.IF_ACTOR_AT_POSITION);
      output.push(actorIndex);
      output.push(input[i].args.x || 0);
      output.push(input[i].args.y || 0);
      compileConditional(input[i].true, input[i].false, {
        ...options,
        output
      });
    } else if (command === EVENT_IF_ACTOR_DIRECTION) {
      const actorIndex = getActorIndex(input[i].args.actorId, scene);
      output.push(CMD_LOOKUP.ACTOR_SET_ACTIVE);
      output.push(actorIndex);
      output.push(CMD_LOOKUP.IF_ACTOR_DIRECTION);
      output.push(dirDec(input[i].args.direction));
      compileConditional(input[i].true, input[i].false, {
        ...options,
        output
      });
    } else if (command === EVENT_SET_TRUE) {
      const variableIndex = getVariableIndex(input[i].args.variable, variables);
      output.push(CMD_LOOKUP.SET_TRUE);
      output.push(hi(variableIndex));
      output.push(lo(variableIndex));
    } else if (command === EVENT_SET_FALSE) {
      const variableIndex = getVariableIndex(input[i].args.variable, variables);
      output.push(CMD_LOOKUP.SET_FALSE);
      output.push(hi(variableIndex));
      output.push(lo(variableIndex));
    } else if (command === EVENT_INC_VALUE) {
      const variableIndex = getVariableIndex(input[i].args.variable, variables);
      output.push(CMD_LOOKUP.INC_VALUE);
      output.push(hi(variableIndex));
      output.push(lo(variableIndex));
    } else if (command === EVENT_DEC_VALUE) {
      const variableIndex = getVariableIndex(input[i].args.variable, variables);
      output.push(CMD_LOOKUP.DEC_VALUE);
      output.push(hi(variableIndex));
      output.push(lo(variableIndex));
    } else if (command === EVENT_SET_VALUE) {
      const variableIndex = getVariableIndex(input[i].args.variable, variables);
      output.push(CMD_LOOKUP.SET_VALUE);
      output.push(hi(variableIndex));
      output.push(lo(variableIndex));
      output.push(input[i].args.value || 0);
    } else if (command === EVENT_COPY_VALUE) {
      loadVectors(input[i].args, output, variables);
      output.push(CMD_LOOKUP.SET_VALUE);
    } else if (command === EVENT_SET_RANDOM_VALUE) {
      const variableIndex = getVariableIndex(input[i].args.variable, variables);
      output.push(CMD_LOOKUP.SET_RANDOM_VALUE);
      output.push(hi(variableIndex));
      output.push(lo(variableIndex));
      output.push(input[i].args.maxValue || 0);
    } else if (command === EVENT_FADE_IN) {
      output.push(CMD_LOOKUP.FADE_IN);
      let speed = input[i].args.speed || 1;
      let speedFlag = (1 << speed) - 1;
      output.push(speed);
    } else if (command === EVENT_FADE_OUT) {
      output.push(CMD_LOOKUP.FADE_OUT);
      let speed = input[i].args.speed || 1;
      let speedFlag = (1 << speed) - 1;
      output.push(speed);
    } else if (command === EVENT_CAMERA_MOVE_TO) {
      output.push(CMD_LOOKUP.CAMERA_MOVE_TO);
      output.push(input[i].args.x);
      output.push(input[i].args.y);
      let speed = input[i].args.speed || 0;
      let speedFlag = ((1 << speed) - 1) | (speed > 0 ? 32 : 0);
      output.push(speedFlag);
    } else if (command === EVENT_CAMERA_LOCK) {
      output.push(CMD_LOOKUP.CAMERA_LOCK);
      let speed = input[i].args.speed || 0;
      let speedFlag = ((1 << speed) - 1) | (speed > 0 ? 32 : 0);
      output.push(speedFlag);
    } else if (command === EVENT_START_BATTLE) {
      let encounterIndex = parseInt(input[i].args.encounter, 10);
      if (encounterIndex > -1) {
        output.push(CMD_LOOKUP.START_BATTLE);
        output.push(encounterIndex);
      }
    } else if (command === EVENT_ACTOR_GET_POSITION) {
      const actorIndex = getActorIndex(input[i].args.actorId, scene);
      loadVectors(input[i].args, output, variables);
      output.push(CMD_LOOKUP.ACTOR_SET_ACTIVE);
      output.push(actorIndex);
      output.push(CMD_LOOKUP.ACTOR_GET_POSITION);
    } else if (command === EVENT_ACTOR_SET_POSITION_TO_VALUE) {
      const actorIndex = getActorIndex(input[i].args.actorId, scene);
      loadVectors(input[i].args, output, variables);
      output.push(CMD_LOOKUP.ACTOR_SET_ACTIVE);
      output.push(actorIndex);
      output.push(CMD_LOOKUP.ACTOR_SET_POSITION_TO_VALUE);
    } else if (command === EVENT_ACTOR_SET_POSITION_RELATIVE) {
      const actorIndex = getActorIndex(input[i].args.actorId, scene);
      output.push(CMD_LOOKUP.ACTOR_SET_ACTIVE);
      output.push(actorIndex);
      output.push(CMD_LOOKUP.ACTOR_SET_POSITION_RELATIVE);
      output.push(Math.abs(input[i].args.x));
      output.push(input[i].args.x < 0 ? 1 : 0);
      output.push(Math.abs(input[i].args.y));
      output.push(input[i].args.y < 0 ? 1 : 0);
    } else if (command === EVENT_ACTOR_MOVE_TO_VALUE) {
      const actorIndex = getActorIndex(input[i].args.actorId, scene);
      loadVectors(input[i].args, output, variables);
      output.push(CMD_LOOKUP.ACTOR_SET_ACTIVE);
      output.push(actorIndex);
      output.push(CMD_LOOKUP.ACTOR_MOVE_TO_VALUE);
    } else if (command === EVENT_ACTOR_SET_POSITION) {
      const actorIndex = getActorIndex(input[i].args.actorId, scene);
      output.push(CMD_LOOKUP.ACTOR_SET_ACTIVE);
      output.push(actorIndex);
      output.push(CMD_LOOKUP.ACTOR_SET_POSITION);
      output.push(input[i].args.x || 0);
      output.push(input[i].args.y || 0);
    } else if (command === EVENT_ACTOR_SET_DIRECTION) {
      const actorIndex = getActorIndex(input[i].args.actorId, scene);
      output.push(CMD_LOOKUP.ACTOR_SET_ACTIVE);
      output.push(actorIndex);
      output.push(CMD_LOOKUP.ACTOR_SET_DIRECTION);
      output.push(dirDec(input[i].args.direction));
    } else if (command === EVENT_ACTOR_SET_MOVEMENT_SPEED) {
      const actorIndex = getActorIndex(input[i].args.actorId, scene);
      output.push(CMD_LOOKUP.ACTOR_SET_ACTIVE);
      output.push(actorIndex);
      output.push(CMD_LOOKUP.ACTOR_SET_MOVE_SPEED);
      output.push(input[i].args.speed);
    } else if (command === EVENT_ACTOR_SET_ANIMATION_SPEED) {
      const actorIndex = getActorIndex(input[i].args.actorId, scene);
      output.push(CMD_LOOKUP.ACTOR_SET_ACTIVE);
      output.push(actorIndex);
      output.push(CMD_LOOKUP.ACTOR_SET_ANIM_SPEED);
      output.push(input[i].args.speed);
    } else if (command === EVENT_ACTOR_MOVE_TO) {
      const actorIndex = getActorIndex(input[i].args.actorId, scene);
      output.push(CMD_LOOKUP.ACTOR_SET_ACTIVE);
      output.push(actorIndex);
      output.push(CMD_LOOKUP.ACTOR_MOVE_TO);
      output.push(input[i].args.x || 0);
      output.push(input[i].args.y || 0);
    } else if (command === EVENT_ACTOR_MOVE_RELATIVE) {
      const actorIndex = getActorIndex(input[i].args.actorId, scene);
      output.push(CMD_LOOKUP.ACTOR_SET_ACTIVE);
      output.push(actorIndex);
      output.push(CMD_LOOKUP.ACTOR_MOVE_RELATIVE);
      output.push(Math.abs(input[i].args.x));
      output.push(input[i].args.x < 0 ? 1 : 0);
      output.push(Math.abs(input[i].args.y));
      output.push(input[i].args.y < 0 ? 1 : 0);
    } else if (command === EVENT_WAIT) {
      let seconds =
        typeof input[i].args.time === "number" ? input[i].args.time : 0.5;
      while (seconds > 0) {
        let time = Math.min(seconds, 1);
        output.push(CMD_LOOKUP.WAIT);
        output.push(Math.ceil(60 * time));
        seconds -= time;
      }
    } else if (command === EVENT_CAMERA_SHAKE) {
      let seconds =
        typeof input[i].args.time === "number" ? input[i].args.time : 0.5;
      while (seconds > 0) {
        let time = Math.min(seconds, 1);
        output.push(CMD_LOOKUP.CAMERA_SHAKE);
        output.push(Math.ceil(60 * time));
        seconds -= time;
      }
    } else if (command === EVENT_ACTOR_EMOTE) {
      const actorIndex = getActorIndex(input[i].args.actorId, scene);
      output.push(CMD_LOOKUP.ACTOR_EMOTE);
      output.push(actorIndex);
      output.push(input[i].args.emoteId || 0);
    } else if (command === EVENT_SWITCH_SCENE) {
      let sceneIndex = scenes.findIndex(s => s.id === input[i].args.sceneId);
      if (sceneIndex > -1) {
        output.push(CMD_LOOKUP.SWITCH_SCENE);
        output.push(hi(sceneIndex));
        output.push(lo(sceneIndex));
        output.push(input[i].args.x || 0);
        output.push(input[i].args.y || 0);
        output.push(dirDec(input[i].args.direction));
        output.push(input[i].args.fadeSpeed || 2);
        output.push(CMD_LOOKUP.END);
      }
    } else if (command === EVENT_SCENE_PUSH_STATE) {
      output.push(CMD_LOOKUP.SCENE_PUSH_STATE);
    } else if (command === EVENT_SCENE_POP_STATE) {
      output.push(CMD_LOOKUP.SCENE_POP_STATE);
      output.push(input[i].args.fadeSpeed || 2);
      output.push(CMD_LOOKUP.END);
    } else if (command === EVENT_SHOW_SPRITES) {
      output.push(CMD_LOOKUP.SHOW_SPRITES);
    } else if (command === EVENT_HIDE_SPRITES) {
      output.push(CMD_LOOKUP.HIDE_SPRITES);
    } else if (command === EVENT_ACTOR_SHOW) {
      const actorIndex = getActorIndex(input[i].args.actorId, scene);
      output.push(CMD_LOOKUP.ACTOR_SHOW);
      output.push(actorIndex);
    } else if (command === EVENT_ACTOR_HIDE) {
      const actorIndex = getActorIndex(input[i].args.actorId, scene);
      output.push(CMD_LOOKUP.ACTOR_HIDE);
      output.push(actorIndex);
    } else if (command === EVENT_ACTOR_PUSH) {
      if (entityType === "actor" && entityIndex !== undefined) {
        output.push(CMD_LOOKUP.ACTOR_SET_ACTIVE);
        output.push(entityIndex + 1);
        output.push(CMD_LOOKUP.ACTOR_PUSH);
        output.push(input[i].args.continue ? 1 : 0); // Continue until collision
      }
    } else if (command === EVENT_ACTOR_INVOKE) {
      const actorIndex = getActorIndex(input[i].args.actorId, scene);
      output.push(CMD_LOOKUP.ACTOR_SET_ACTIVE);
      output.push(actorIndex);
      output.push(CMD_LOOKUP.ACTOR_INVOKE);
    } else if (command === EVENT_PLAYER_SET_SPRITE) {
      const spriteIndex = getSpriteIndex(input[i].args.spriteSheetId, sprites);
      output.push(CMD_LOOKUP.PLAYER_SET_SPRITE);
      output.push(spriteIndex);
    } else if (command === EVENT_RETURN_TO_TITLE) {
      output.push(CMD_LOOKUP.RETURN_TO_TITLE);
    } else if (command === EVENT_END) {
      // output.push(CMD_LOOKUP.END);
    } else if (command === EVENT_OVERLAY_SHOW) {
      output.push(CMD_LOOKUP.OVERLAY_SHOW);
      output.push(input[i].args.color === "white" ? 1 : 0);
      output.push(input[i].args.x || 0);
      output.push(input[i].args.y || 0);
    } else if (command === EVENT_OVERLAY_HIDE) {
      output.push(CMD_LOOKUP.OVERLAY_HIDE);
    } else if (command === EVENT_OVERLAY_MOVE_TO) {
      output.push(CMD_LOOKUP.OVERLAY_MOVE_TO);
      output.push(input[i].args.x || 0);
      output.push(input[i].args.y || 0);
      let speed = input[i].args.speed || 0;
      output.push(speed);
    } else if (command === EVENT_AWAIT_INPUT) {
      output.push(CMD_LOOKUP.AWAIT_INPUT);
      output.push(inputDec(input[i].args.input));
    } else if (command === EVENT_MUSIC_PLAY) {
      const musicIndex = getMusicIndex(input[i].args.musicId, music);
      output.push(CMD_LOOKUP.MUSIC_PLAY);
      output.push(musicIndex);
      output.push(input[i].args.loop ? 1 : 0); // Loop track
    } else if (command === EVENT_MUSIC_STOP) {
      output.push(CMD_LOOKUP.MUSIC_STOP);
    } else if (command === EVENT_RESET_VARIABLES) {
      output.push(CMD_LOOKUP.RESET_VARIABLES);
    } else if (command === EVENT_LOOP) {
      const startPtrIndex = output.length;
      precompileEntityScript(input[i].true, {
        ...options,
        output,
        branch: true
      });
      output.push(CMD_LOOKUP.NEXT_FRAME);
      output.push(CMD_LOOKUP.JUMP);
      output.push(startPtrIndex >> 8);
      output.push(startPtrIndex & 0xff);
    } else if (command === EVENT_GROUP) {
      precompileEntityScript(input[i].true, {
        ...options,
        output,
        branch: true
      });
    } else if (command === EVENT_STOP) {
      output.push(CMD_LOOKUP.END);
    } else if (command === EVENT_LOAD_DATA) {
      output.push(CMD_LOOKUP.LOAD_DATA);
    } else if (command === EVENT_SAVE_DATA) {
      output.push(CMD_LOOKUP.SAVE_DATA);
    } else if (command === EVENT_CLEAR_DATA) {
      output.push(CMD_LOOKUP.CLEAR_DATA);
    } else if (command === EVENT_IF_SAVED_DATA) {
      output.push(CMD_LOOKUP.IF_SAVED_DATA);
      compileConditional(input[i].true, input[i].false, {
        ...options,
        output
      });
    }

    for (var oi = 0; oi < output.length; oi++) {
      if (output[oi] < 0) {
        console.log("OUTPUT FAILED");
        console.log(command);
        console.log(input[i]);
        throw "OUTPUT FAILED";
      }
    }
  }

  if (!branch) {
    output.push(CMD_LOOKUP.END);
  }

  return output;
};

export default precompileEntityScript;

export { CMD_LOOKUP, STRING_NOT_FOUND, VARIABLE_NOT_FOUND };<|MERGE_RESOLUTION|>--- conflicted
+++ resolved
@@ -68,12 +68,9 @@
   EVENT_MATH_MOD_VALUE,
   EVENT_COPY_VALUE,
   EVENT_IF_VALUE_COMPARE,
-<<<<<<< HEAD
+  EVENT_SCENE_PUSH_STATE,
+  EVENT_SCENE_POP_STATE,
   EVENT_ACTOR_INVOKE
-=======
-  EVENT_SCENE_PUSH_STATE,
-  EVENT_SCENE_POP_STATE
->>>>>>> 626892ac
 } from "./eventTypes";
 import { hi, lo } from "../helpers/8bit";
 import {
@@ -170,14 +167,11 @@
   ACTOR_SET_MOVE_SPEED: 0x42,
   ACTOR_SET_ANIM_SPEED: 0x43,
   TEXT_SET_ANIM_SPEED: 0x44,
-<<<<<<< HEAD
+  SCENE_PUSH_STATE: 0x45,
+  SCENE_POP_STATE: 0x46,
   ACTOR_INVOKE: 0x45,
   STACK_PUSH: 0x46,
   STACK_POP: 0x47
-=======
-  SCENE_PUSH_STATE: 0x45,
-  SCENE_POP_STATE: 0x46
->>>>>>> 626892ac
 };
 
 const getActorIndex = (actorId, scene) => {
