import glob from "glob";
import { promisify } from "util";
import uuid from "uuid/v4";
import sizeOf from "image-size";
import { stat } from "fs-extra";
import parseAssetPath from "../helpers/path/parseAssetPath";
import { toValidSymbol } from "lib/helpers/symbols";

const TILE_SIZE = 8;

const globAsync = promisify(glob);
const sizeOfAsync = promisify(sizeOf);

const loadBackgroundData = (projectRoot) => async (filename) => {
  const { file, plugin } = parseAssetPath(filename, projectRoot, "backgrounds");
  try {
    const size = await sizeOfAsync(filename);
    const fileStat = await stat(filename, { bigint: true });
    const inode = fileStat.ino.toString();
    const name = file.replace(/.png/i, "");
    return {
      id: uuid(),
      plugin,
<<<<<<< HEAD
      name: file.replace(/.png/i, ""),
      width: Math.min(Math.floor(size.width / TILE_SIZE), 32),
      height: Math.min(Math.floor(size.height / TILE_SIZE), 32),
=======
      name,
      symbol: toValidSymbol(`bg_${name}`),
      width: Math.min(Math.floor(size.width / TILE_SIZE), 255),
      height: Math.min(Math.floor(size.height / TILE_SIZE), 255),
>>>>>>> acf3822f
      imageWidth: size.width,
      imageHeight: size.height,
      filename: file,
      inode,
      _v: Date.now(),
    };
  } catch (e) {
    console.error(e);
    return null;
  }
};

const loadAllBackgroundData = async (projectRoot) => {
  const imagePaths = await globAsync(
    `${projectRoot}/assets/backgrounds/**/@(*.png|*.PNG)`
  );
  const pluginPaths = await globAsync(
    `${projectRoot}/plugins/*/backgrounds/**/@(*.png|*.PNG)`
  );
  const imageData = (
    await Promise.all(
      [].concat(
        imagePaths.map(loadBackgroundData(projectRoot)),
        pluginPaths.map(loadBackgroundData(projectRoot))
      )
    )
  ).filter((i) => i);
  return imageData;
};

export default loadAllBackgroundData;
export { loadBackgroundData };<|MERGE_RESOLUTION|>--- conflicted
+++ resolved
@@ -21,16 +21,10 @@
     return {
       id: uuid(),
       plugin,
-<<<<<<< HEAD
-      name: file.replace(/.png/i, ""),
-      width: Math.min(Math.floor(size.width / TILE_SIZE), 32),
-      height: Math.min(Math.floor(size.height / TILE_SIZE), 32),
-=======
       name,
       symbol: toValidSymbol(`bg_${name}`),
       width: Math.min(Math.floor(size.width / TILE_SIZE), 255),
       height: Math.min(Math.floor(size.height / TILE_SIZE), 255),
->>>>>>> acf3822f
       imageWidth: size.width,
       imageHeight: size.height,
       filename: file,
