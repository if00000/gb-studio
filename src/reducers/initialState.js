--- conflicted
+++ resolved
@@ -10,20 +10,6 @@
     saving: false,
     modified: false
   },
-<<<<<<< HEAD
-  project: {
-    settings: {
-      showCollisions: true,
-      showConnections: true,
-      sidebarWidth: 300,
-      customColorsWhite: "E0F8D0",
-      customColorsLight: "88C070",
-      customColorsDark: "306850",
-      customColorsBlack: "081820"
-    }
-  },
-=======
->>>>>>> 910af426
   world: {},
   editor: {
     type: "world",
@@ -81,7 +67,11 @@
         showConnections: true,
         worldScrollX: 0,
         worldScrollY: 0,
-        zoom: 100
+        zoom: 100,
+        customColorsWhite: "E0F8D0",
+        customColorsLight: "88C070",
+        customColorsDark: "306850",
+        customColorsBlack: "081820"          
       },
       scenes: []
     }
