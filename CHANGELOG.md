# Changelog

All notable changes to this project will be documented in this file.

The format is based on [Keep a Changelog](https://keepachangelog.com/en/1.0.0/),
and this project adheres to [Semantic Versioning](https://semver.org/spec/v2.0.0.html).

## [Unreleased]

### Added

- Add VM_LOAD_TILESET and VM_OVERLAY_SET_MAP to gbvm [untoxa](https://github.com/untoxa)
- Add VM_ACTOR_MOVE_CANCEL [@um3k](https://github.com/um3k)
- Allow using frames rather than seconds for wait/camera shake/attach timer script events
- Added events to Deactivate & Activate actors, similar to old hide/show but prevents update scripts from running on disabled actors
- Added ability to choose any referenced assets in GBVM script event forcing assets to be included within built project
- Added ability to rename the GBVM symbol used for generated data files, accessible from "View GBVM Symbols" in right sidebar menu + GBVM event references section
- Added syntax highlighting and line numbers to GBVM event code input
- Added event Actor Move Cancel to cancel any scripted movement currently running for a given actor [@um3k](https://github.com/um3k)
- Add sound effects file support reading WAV (.wav), VGM (.vgm, .vgz) and FXHammer (.sav) files from assets/sounds folder
- Add support for setting sound effects priority [untoxa](https://github.com/untoxa)
- Add ability to generate Emulicious debugging files [@RichardULZ](https://github.com/RichardULZ) 
- Add tooltips to Song Editor tools [DeerTears](https://github.com/DeerTears)
- Added Piano Roll selection tool (also accessible by holding Shift) allowing multiple notes to be dragged at once [@pau-tomas](https://github.com/pau-tomas)
- Added copy paste support for notes in music editor with OpenMPT/hUGETracker compatible clipboard format [@pau-tomas](https://github.com/pau-tomas)
- Added ability to select multiple cells in tracker editor by holding shift while pressing arrow keys [@pau-tomas](https://github.com/pau-tomas)
- Added keyboard shortcut (Space bar) to toggle play/pause in music editor [@pau-tomas](https://github.com/pau-tomas)
- Add Idle event to wait for a single frame using VM_IDLE
- Add "Loop For" and "Loop While" events
- Add ability to pass number values as parameters when calling scripts [@pau-tomas](https://github.com/pau-tomas)
- Add ability to access global variables from within scripts [@pau-tomas](https://github.com/pau-tomas)
- Add ability to set script parameters to be passed by reference or by value (previously was always by reference)
- Add ability to use pixel values for actor and camera movement [@Y0UR-U5ERNAME](https://github.com/Y0UR-U5ERNAME)
- Add ability to view & change units used for time and distances inline within number and variable inputs
- Add event "If Actor Distance From Actor" to check if one actor is within a certain range of another [@juliusl](https://github.com/juliusl)
- Add event "Start Actor's 'On Update' Script" [@patrickmollohan](https://github.com/patrickmollohan)

### Changed

- Updated to latest [GBDK-2020](https://github.com/gbdk-2020/gbdk-2020)
- Updated to latest [GBVM](https://github.com/chrismaltby/gbvm)
- Save/restore RNG seed when saving/loading a game [untoxa](https://github.com/untoxa)
- Updated Polish localisation. [@ReptiIe](https://github.com/ReptiIe)
- Optimised Switch event codegen to use VM_SWITCH instruction
- Optimised codegen to use a stack frame rather than push/pop
- Improved randomize [untoxa](https://github.com/untoxa)
- Improved gbspack error when data is over bank size limits
- Update hUGEDriver [untoxa](https://github.com/untoxa)
- Hide/show actor now ONLY hides/shows, update scripts & collisions are not affected (existing hide/show events migrated to deactivate/activate for compatibility)
- Updated Simplified Chinese localisation. [@wcxu21](https://github.com/wcxu21) 
- Updated German localisation. [@attackemartin](https://github.com/attackemartin)
- List of "Variable Uses" now calculated in background thread to reduce pause while reading large projects
- Timer, input and music scripts set from within a custom script no longer allow the script parameters to be used as they were not working, global variables can now be used instead.

### Fixed

- Fixed Wait event in scene init scripts to happen after automatic fade in
- Fixed issue where animated camera lock would be off by 8x8px
- Fix vertical shoot em up scene type [@um3k](https://github.com/um3k)
- Fixed display of errors in game engine files while building
- Fix issue where activating an actor wouldn't trigger update script [untoxa](https://github.com/untoxa)
- Fix issue where full magenta characters in font files didn't have zero width
- Fixed typo in Japanese localisation [RYU-N2001](https://github.com/RYU-N2001)
- Updated 32-bit Windows app to use correct 32-bit GBDK-2020 (again) [untoxa](https://github.com/untoxa)
- Fixed issue where relative actor movement on left or top edge of scene would wrap around scene [@um3k](https://github.com/um3k)
- Fix issue where soft reset could lead to UI tiles over scene tiles [untoxa](https://github.com/untoxa)
- Fix issue where undoing from music editor would also undo global project changes [@pau-tomas](https://github.com/pau-tomas)
- Fix compiling noise macros for UGE songs [@pau-tomas](https://github.com/pau-tomas)
- Fix setting music editor preview start position to a different pattern [@pau-tomas](https://github.com/pau-tomas)
- Fix issue where projectiles launched at >224 degrees would be facing in wrong direction [@john-lay](https://github.com/john-lay)
- Restore previously playing music when loading game data
<<<<<<< HEAD
- Fix issue where new patterns added to songs in music editor would not be played until song was reloaded [@pau-tomas](https://github.com/pau-tomas)
=======
- Fix an issue where fading out mid-scene would cause game to hang [untoxa](https://github.com/untoxa)
>>>>>>> 0687a89e

### Removed

- Removed .CURRENT_SCRIPT_BANK for gbvm scripts as results were unreliable
- Removed deprecated dividing ratio and shift clock fields from noise instrument editor [@pau-tomas](https://github.com/pau-tomas)

## [3.0.3]

### Added

- Added event to determine if device is running on SGB
- Added event to determine if device is a GBA
- Added ability to choose from two keyboard layout options for tracker [@pau-tomas](https://github.com/pau-tomas)
- Added ability to to set the start playback position in music editor by clicking bar above piano roll [@pau-tomas](https://github.com/pau-tomas)
- Add engine support for text sounds [untoxa](https://github.com/untoxa)
- Added ability to use values between -32768 and 32767 in variable events [@Rebusmind](https://github.com/Rebusmind)
- Added ability to clamp to 8-bit while using multiply
- Added ability to see where automatic Fade In event will appear in Scene "On Init" script with option to disable or change speed
- Added missing label in Actor Show event [@ReyAnthony](https://github.com/ReyAnthony)
- Add vertical scrolling in last parallax viewport is Speed=1 [@um3k](https://github.com/um3k)
- Add palette name to tile palette select based on current preview scene [@ReyAnthony](https://github.com/ReyAnthony)
- Added event to manually seed random number generator

### Changed

- Changed if color supported event to return false when game is DMG even if run on color device
- Changed wording from "Reenable" to "Enable" for toggling events/else [@codyjb](https://github.com/codyjb)
- Update engine to latest hUGEDriver [untoxa](https://github.com/untoxa)
- Changed default .uge template to be blank [MOL-IS-MOL](https://github.com/MOL-IS-MOL)
- Updated to latest GBDK-2020
- Improved Math Functions clamp to not require branching
- Updated Polish localisation. [@ReptiIe](https://github.com/ReptiIe)
- Updated Simplified Chinese localisation. [@wcxu21](https://github.com/wcxu21) 

### Fixed

- Fixed blurry emulator when running web export on desktop Safari [@pau-tomas](https://github.com/pau-tomas)
- Fix issue where replacing trigger OnLeave script would replace OnEnter [@pau-tomas](https://github.com/pau-tomas)
- Fix issue replacing math expression variables in custom events [@pau-tomas](https://github.com/pau-tomas)
- Fix issue where some events when used in init scripts would cause the script to wait until the scene had faded in before continuing
- Fix music editor: Instrument name isn't editable  [@pau-tomas](https://github.com/pau-tomas)
- Fix music editor: Ticks per row field updates aren't reflected when playing the song [@pau-tomas](https://github.com/pau-tomas)
- Fix music editor: Wave form changes are not updating for instrument preview [@pau-tomas](https://github.com/pau-tomas)
- Improved engine GBA detection [untoxa](https://github.com/untoxa)
- Fix scroll jitter seen in top-down scenes [untoxa](https://github.com/untoxa)
- Save executing ctxs when saving game data [untoxa](https://github.com/untoxa)
- Fixed issue where scene may not fade in some cases where scene init script contained conditional events
- Fix keyboard accessibility for add/remove buttons in form fields [@rik-smeets](https://github.com/rik-smeets)
- Fixed issue causing Math event values > 128 to wrap as they were treated as signed 8-bit numbers [@Rebusmind](https://github.com/Rebusmind)
- Fixed clamp when adding/subtracting negative numbers
- Generate a new save hash when project changes to prevent crashes when loading invalid data [untoxa](https://github.com/untoxa)
- Fix crashes when using too many sprite tiles by using GBDK-2020 sprite hiding function [untoxa](https://github.com/untoxa)
- Fix rendering of garbage when no scene has loaded yet [untoxa](https://github.com/untoxa)
- Fix overlay hide [untoxa](https://github.com/untoxa)
- Fix issue where walking events was incorrectly replacing actorIds with $self$
- Fix issue with saving/loading patterns from UGE files [@pau-tomas](https://github.com/pau-tomas)
- Fixed issue where changing player sprite mid scene would write over actor tiles (still an issue using "Replace Default Sprite" with a larger than initial)  
- Fix playing note preview when adding to wave channel [@pau-tomas](https://github.com/pau-tomas)
- Fixed some fields not being localised correctly (such as the top left Project View Button)
- Fixed issue where random numbers were being seeded every call preventing them from being very random

## [3.0.2]

### Added

- Added in-game crash handler screen [untoxa](https://github.com/untoxa)
- Added support for 16-bit in flag events [@Rebusmind](https://github.com/Rebusmind)
- Compile files in parallel based on available CPU cores for system

### Changed

- Updated Portuguese localisation. [@toxworks](https://github.com/toxworks)
- Updated Simplified Chinese localisation. [@wcxu21](https://github.com/wcxu21) 
- Optimised game engine input script checks [untoxa](https://github.com/untoxa)
- Reimplemented GBSPack in pure JS as binary was incorrectly flagged by anti-virus software on Windows
- Updated French localisation. [@Toinane](https://github.com/Toinane)
- Player bounce event no longer deprecated
- Don't prevent jumping when overlapping actor in platform scenes

### Fixed

- Fixed some cases where assets would no longer live reload by switching to using chokidar glob syntax rather than regex filters [@RichardULZ](https://github.com/RichardULZ) 
- Allow tilesets with zero length [untoxa](https://github.com/untoxa)
- Fix issue where VM_LOCK was not affecting context switching [untoxa](https://github.com/untoxa)
- Properly detect grouped property fields for events inside custom scripts [@pau-tomas](https://github.com/pau-tomas)
- Detect variables in math expression events within Custom Scripts [@pau-tomas](https://github.com/pau-tomas)
- Rebuilt GBDK for Mac to support macOS versions below 10.15 [untoxa](https://github.com/untoxa)
- Hide sprites when overlay is fullscreen [untoxa](https://github.com/untoxa)
- Make sequences of control codes in strings "instant" [untoxa](https://github.com/untoxa)
- Fixed error when saving wave length in music editor [@pau-tomas](https://github.com/pau-tomas)
- Fixed copy/paste on Ubuntu
- Fixed codegen for Link Close event [@pau-tomas](https://github.com/pau-tomas)
- Fixed issue where world view would snap to center of selected scene each time a change was made [@tustin2121](https://github.com/tustin2121)
- Fixed accidental movement of scenes/drawing when panning with the middle mouse button [@tustin2121](https://github.com/tustin2121)

## [3.0.1]

### Added

- Improved console errors for gbvm scripts [@pau-tomas](https://github.com/pau-tomas)
- Improved warning message when no .mod files are found and music engine is set to GBT Player [@pau-tomas](https://github.com/pau-tomas)
- Additional tracker editor keyboard shortcuts [@RichardULZ](https://github.com/RichardULZ) 
- Added error message if music editor fails to save due to read only permissions
- Added ability to toggle if input scripts should override default button actions

### Changed

- Updated Polish localisation. [@ReptiIe](https://github.com/ReptiIe)
- Blank project updated to use hUGEDriver by default
- Reduced padding on scene info
- Engine "define" fields now written to state_defines.h file
- Scene info now highlights actor count in orange if reached (but not over) scene limit
- Animation state name input now includes pencil button to work closer to variable renaming

### Fixed

- Fixed error when using clamp in math events [@pau-tomas](https://github.com/pau-tomas)
- Updated 32-bit Windows app to use correct 32-bit GBDK-2020
- Fixed error when building if any "Actor Set Sprite Sheet" events link to deleted sprites
- Fix issue when gbvm scripts use .ARG10 and above [@RichardULZ](https://github.com/RichardULZ) 
- Fix issue where music preview would stop working after window loses focus [@RichardULZ](https://github.com/RichardULZ) 
- Fix issue where new template music and font files would be read only by default on Windows
- Fix issue where migrated emotes and default font would be read only by default on Windows
- Fix setting fade in / fade out speed
- Fix for issue migrating projects with references to avatars that no longer exist
- Fix issue where input scripts wouldn't override default button actions [untoxa](https://github.com/untoxa)
- Fix issue where input scripts could fire while interact scripts were running (VM is locked)
- Fix issue where game would crash if more than 19 actors are used in a single scene

## [3.0.0]

- Moved to new [GBVM](https://github.com/chrismaltby/gbvm) based game engine (big thanks to [untoxa](https://github.com/untoxa))
- Added sprite editor with support for large sprites and multiple animation states
- Added ability to define idle animations, jump and climb animations for platform scenes and hover animations for point and click scenes.
- Added hUGEDriver music support
- Added music editor for .uge files (thank you to [pau-tomas](https://github.com/pau-tomas/) + [Daid](https://github.com/Daid/) and [Superdisk](https://github.com/SuperDisk) for the inspiration and support)
- Added parallax background support
- Added math expression events to simplify performing calculations
- Added support for multiple saves slots
- Added ability to create .pocket files for use on Analogue Pocket 
- Allow sprites and backgrounds to share vram, lets you use more sprite tiles on backgrounds with fewer tiles
- Increased the number of background palettes available per scene to 8
- Added ability to set 8 sprite palettes per scene, sprites can choose which palette to use per 8px x 16px tile
- Allow cancelling a build in progress
- Add support for Super GB border images
- Add ability to store 3 save slots
- Add ability to fire script when leaving a trigger
- Added ability to use additional custom emotes by adding images to assets/emotes.
- Updated “Add Event” menu to group events and allow setting favourites.
- Moved emulator to use [binjgb](https://github.com/binji/binjgb)

## [2.0.0-beta5]

### Added

- Add new Splash screen with animated template previews, easier access to documentation and credits easter egg (click the power light)
- Add live preview of how dialogue will appear in game when hovering over "Display Dialogue" events using ascii.png, frame.png and avatar sprites
- Add character count to dialogue event text input (52 characters max, or 48 if using an avatar)
- Add autocomplete and syntax highlighting for variables and speed codes in dialogue

- Add Engine Property Fields for platfomer physics, 2d grid size, and fade style in settings
- Add Event: Engine: Field Update for changing platformer physics mid game
- Add 16bit variables for engine property fields only
- Create Engine.json with ejected engines, to add your own custom engine properties

- Add Navigation side bar to left of the editor, Accessible with Tab key and full keyboard navigation
- Navigation sidebar lists: All scenes, actors/triggers within each scene, Custom Events, Global Variables
- Navigation Clicking a variable opens a variable editor, to rename the variable, and list all uses of that variable in your project
- Alt click a variable field in any event (if currently a global variable) to open the variable editor
- Drag navigator sidebar completely to the left to hide it, to reenable it use the menu item "View / Show Navigator"

- Add GBDK 2020 v4.0.1

### Changed

- Increased line limit in dialogue boxes to four lines
- Replaced Fade To Black event with Engine props Fade to black
- Custom Events are now listed in navigator sidebar only
- Updated to GBDK2020 v4.0.1 for massive performance increase, new ejected engine mandatory
- Engine bank push pop functions replaced with __banked for performance increase

### Fixed

- Fix issue where sidebar tabs could become hidden if translation wasn't able to fit in space available

## [2.0.0-beta4]

### Added

- Add ability to override only some of the scene palettes in a Set Background Palette event by using the new "Don't Modify" option
- Add preferences window allowing manual override of temporary files location
- Add warning if too many actors are clustered close together in scene (only 10 actors can be onscreen at once)
- Add ability for input scripts to be attached to multiple buttons at once [@patrickmollohan](https://github.com/patrickmollohan)

### Changed

- Updated text events to use monospace font making it easier to determine how text will appear in game
- Removed dependency of XCode/Command Line Tools being installed on MacOS by no longer using GNU Make during build
- Add ability to shake vertically and diagonally in Camera Shake event [@Xeyler](https://github.com/Xeyler) + [@patrickmollohan](https://github.com/patrickmollohan)
- Change UI of Timer and Attach Script events to include tabs for visual consistency [@pau-tomas](https://github.com/pau-tomas)
- Decrease min width of project window to 640px to allow working on smaller screen sizes [@patrickmollohan](https://github.com/patrickmollohan)

### Fixed

- Fix issue with calling javascript functions from events prevent text cropping from working as expected
- Fix issue with text cropping in menu events where it was possible for menu items to span multiple lines
- Fix issue with text cropped where variables and speed codes contributed more characters to string length than they should
- Fix issue where renaming assets in file system would cause uses of that asset in the project to become disconnected
- Fix copy/paste to keep actor references in events and to preserve local variable names
- Input scripts override default button behaviour again matching 1.2.0 functionality [@pau-tomas](https://github.com/pau-tomas)

## [2.0.0-beta3]

### Fixed

- Fix DE localisation
- Fix issue where changing a scene's background image would not update the scene's dimensions until the project was reloaded.
- Fix issue where editing custom events would reset instance of the event to be labelled as "EVENT_CALL_CUSTOM_EVENT" [@pau-tomas](https://github.com/pau-tomas)
- Fix unnecessary full recompiles when new local variables are added [@RichardULZ](https://github.com/RichardULZ) 
- Fix bug in Platformer scenes where player faces the wrong way after changing direction for a few frames [@um3k](https://github.com/um3k)
- Fix bug causing crash when selecting values in the property dropdown [@pau-tomas](https://github.com/pau-tomas)
- Fix bug where hidden pinned actors would sometimes become visible while scrolling

## [2.0.0-beta2]

### Added

- Add ability to change scene transitions to "Fade To Black" through global setting with new event to change dynamically [@RichardULZ](https://github.com/RichardULZ) 
- Add menu item and keyboard shortcut to switch project, opening the recent projects list [@patrickmollohan](https://github.com/patrickmollohan)
- Add option to persist player sprite changes between scenes (was previously always persisted) unchecking this will cause the sprite change to only be temporary for the current scene, useful for menus or switching genre
- Add event to check if current device supports color [@pau-tomas](https://github.com/pau-tomas)
- Add support for property fields within Custom Events [@pau-tomas](https://github.com/pau-tomas)
- Add ability to clamp Add & Subtract events to within 0 to 255 without wrapping [@Jarod-Lee](https://github.com/Jarod-Lee)
- Dutch localisation. [@Auroriax](https://github.com/Auroriax)

### Fixed

- Fix issue with project path selector choosing first file in project preventing people from creating new projects [@RichardULZ](https://github.com/RichardULZ) 
- Fix issues using image and music assets with uppercase file extensions [@zdurgan](https://github.com/zdurgan)
- Fix issues with "!!!!" being interpreted as a dialogue speed command [@RichardULZ](https://github.com/RichardULZ) 
- Fix collision events which were not firing in Top Down scenes unless player was moving [@pau-tomas](https://github.com/pau-tomas)
- Fix display of scene connections when scene switch events are used in collision or movement scripts [@pau-tomas](https://github.com/pau-tomas)
- Fix display of coloured sprites to use 3 colors from palette rather than 4 matching how they appear in game
- Fix issue where extra destination markers get drawn when switching between connected scenes
- Fix camera centering on player to match 1.2.0
- Fix screen tearing during fade transitions

### Changed

- Sample project updated to include music by [@RichardULZ](https://github.com/RichardULZ) 
- Improved error message when player sprite sheet isn't set [@pau-tomas](https://github.com/pau-tomas)
- Improve wording on Enable Color mode modal to make it clearer that the change can be reversed
- Add GBT player and Mod2GBT from custom branch [@RichardULZ](https://github.com/RichardULZ) 
- Add Ch4 Noise pitch support, rounded to `C, D#, F#, A#, C`
- Add Ch1-3 Portamento (Pitch bends) `1xx` & `2xx` up to 7F (127 +/-)
- Add Ch1-2,4 Volume/Envelope propriatary effect `9ve`, vol 0-F, envelope down 1-7, up 9-F, 0/8 no envelope
- Change `Cxx` preserve last set envelope from `9ve`, to set no envelope again, use `9v0`
- Fix `Dnn` at end of song/pattern reading invalid data
- Fix unnececary audio pops on some effects
- Fix unexpected noise from effect only (at song start)
- Fix ch4 incorrect volume with effect only
- Fix Note cut `EC0`
- Updated Brazilian Portuguese localisation. [@laetemn](https://github.com/laetemn)
- Updated German localisation. [@WAUthethird](https://github.com/WAUthethird)
- Updated Portuguese localisation. [@toxworks](https://github.com/toxworks)

## [2.0.0-beta1]

### Added

- Add full color support, each scene can contain up to six 4-color palette (24 colors per scene) and seven different sprite palettes.
- Add additional genres to Scene Type dropdown, "Platformer", "Shoot Em' Up", "Point and Click" and "Adventure", each one affects player handling in that scene. A single project can use any/all genres as required
- Add "On Update" script to actors which calls on each frame allowing movement to be controlled manually.
- Add checkbox to handle collision detection in "Move To" event
- Add choice on "Move To" to move horizontally first, vertically first or to use diagonal movement. Default is horizontal to match previous functionality
- Add event to stop any actors's "On Update" script
- Add event to dynamically switch color palettes used in a scene
- Add palettes section for editing and creating color palettes  
- Add scene search functionality to World editor toolbar, if only a single scene matches view will scroll to center on that scene
- Add button to jump from Dialogue Review section to corresponding scene in Game World 
- Add color labels for identifying and grouping scenes
- Add support for larger background images, up to 2040px in either dimension, maximum width * height of image must be under 1,048,320
- Increase number of allowed actors and triggers per scene to 30. Up to 10 actors will be visible on screen at the same time.
- Add ability to pin actors to screen to use as simple HUD elements
- Add event to switch any actor's sprite sheet dynamically
- Add event to toggle if an actor should animate while stationary
- Add event to bounce player while in platform scenes
- Add ability to create collisions tiles that only affect a single direction e.g. for platforms that you can jump through from below.
- Add ability to mark tiles as Ladders (only affects Platform scenes)
- Add choice of 8px or 16px brush sizes when drawing collisions or coloring background
- Add ability to draw lines when drawing collisions or coloring background by holding shift and clicking
- Image errors such as too many unique tiles, image too large etc. are now displayed underneath image dropdown in World editor
- Cache compiled files as much as possible to reduce time required for repeated builds
- Add projectile and attack events to add weapons to the player or actors
- Add collision groups to actors/attacks/projectiles with collision scripts to run when an actor collides with a specific group (only player to actor and projectile/attack to actor supported, actor to actor collisions not supported)
- Add ability to eject game engine, allowing per project overriding of any project source file
- Migrated compiler to use [GBDK 2020](https://github.com/Zal0/gbdk-2020)
- Copy/Paste also includes any referenced custom events allowing easier movement between projects
- Commit hash included in About Window allowing easier identication of which version you are currently using [@pau-tomas](https://github.com/pau-tomas)
- Improve text drawing animation and add ability to fast forward text boxes by holding a button [@RichardULZ](https://github.com/RichardULZ) / [@pau-tomas](https://github.com/pau-tomas)
- Add ability to dynamically change text draw speed mid text field using commands "!S0!" for instant draw and "!S5!" for speed = 5 etc
- Game engine completely rewritten to make less top down rpg genre specific
- New engine performance optimisation [@RichardULZ](https://github.com/RichardULZ) 
- Merge events where the only difference was values being hard coded or coming from a variable like "Move To" and "Move To Using Variables" by adding button next to input that allows switching between variable, value or a new property type. Also allows mix of hard coded and variable values in single event. Feature known internally as union types
- Custom events updated to support union types [@pau-tomas](https://github.com/pau-tomas)
- Add additional Animation Speed option "None". Setting this will prevent actor from animating at all. Static actors will now cycle through frames while moving unless this value is set.
- Add support for macOS full screen mode

### Fixed

- Fix bug where deleting a custom event definition that was used multiple times in a single script would only delete the first instance of the event
- Fixed Ctrl + Z and Middle click behavior on Windows [@RichardULZ](https://github.com/RichardULZ) 
- Fix custom events issue where some events wouldn't show their variables in the custom event parameters [@pau-tomas](https://github.com/pau-tomas)
- Lots of bug fixes / helping get the open beta build ready [@pau-tomas](https://github.com/pau-tomas) and [@RichardULZ](https://github.com/RichardULZ)
- Prevent actor sprites from overlapping dialogue boxes
- Fix issues when trying to use more than 256 sprites in a single game
- Fix issues when saving progress if project contained more than 256 scenes

### Changed

- Pushing actors now uses a 16px x 16px collision box rather than 16px x 8px, this will make Sokoban puzzles work better but could cause issues if you depended on the old behaviour
- Scene connections now by default only shows connections to/from the currently selected scene. The old default is available in "View/Show Connections/All"
- When not in color mode the Game World section will display images in the same palette as the emulator
- Event "Attach Script To Button" now doesn't persist between scenes by default, old functionality is still available using a new "persist" checkbox but new events that depend on sprite memory layout may have issues when persist is enabled (Projectiles/Attack/Actor Set Sprite Sheet) 
- Top Down scenes now use the last pressed direction button for current movement direction improving controls when using a keyboard

### Removed

- Remove "Double Speed Mode" settings checkbox, when Color is enabled this is now enabled automatically
- Remove actor "Movement Type" dropdown, replaced with "On Update" script. Existing actors set to Random Walk / Random Rotation will be migrated automatically

## [1.2.1]

### Added

- Allow variables to be used in choice and menu events. [@pau-tomas](https://github.com/pau-tomas)
- Switching scene background will keep current collisions if image hasn't had collisions set already. [@RichardULZ](https://github.com/RichardULZ)

### Changed

- Updated Portuguese localisation. [@toxworks](https://github.com/toxworks)
- Updated Brazilian Portuguese localisation. [@junkajii](https://github.com/junkajii)

### Fixed

- Fix bug where color palettes would appear in different shades to provided hex codes when viewed in game
- Fix bug where event buttons would become stuck in paste mode when switching windows while holding Alt key
- Fix bug where projects could be made with invalid filenames
- Fix bug where collisions couldn't be placed if "Show Collisions" setting was off.
- Fix bug where variable lists sometimes showed old names.
- Fix bug where game engine would occassionally be corrupted in Window 10 builds [@chrismaltby](https://github.com/chrismaltby) + [@RichardULZ](https://github.com/RichardULZ)
- Fix bug where overlays would prevent timer scripts from running [@RichardULZ](https://github.com/RichardULZ)
- Fix bug where opening menu would modify text draw speed. [@pau-tomas](https://github.com/pau-tomas)

## [1.2.0]

# Added

- Add OnInit script to each actor.
- Add preview in dropdowns for scenes, actors and sprite sheets.
- Add ability to paste events by holding Alt while clicking event buttons.
- Add language select to view menu.
- Generate backups of previous version before saving.
- Sidebar supports two column layout when wide enough.
- Each actor/trigger/scene given four local variables.
- Add ability to remap keyboard controls.
- Add ability to set custom HTML header in web builds.
- Add custom cursors depending on tool state.
- Alternating row colors while scripting.
- Add ability to disable events.
- Add ability to disable else branch in conditional events.
- Add ability to use any variable in text (no longer only first 100).
- Add event to disable/enable collisions per actor.
- Add Switch event.
- Add Settings section grouping project settings together and adding settings for custom keyboard controls and custom HTML header.
- Add support for GameBoy Color palettes. [@fydo](https://github.com/fydo)
- Add support for GameBoy Color double CPU mode. [@pau-tomas](https://github.com/pau-tomas) [@RichardULZ](https://github.com/RichardULZ)
- Add menu event. [@pau-tomas](https://github.com/pau-tomas)
- Add 'Self' to actor selector. [@pau-tomas](https://github.com/pau-tomas)
- Add custom events functionality. [@pau-tomas](https://github.com/pau-tomas)
- Add avatars to text dialogue. [@pau-tomas](https://github.com/pau-tomas)
- Add support for bit flag variables in scripting. [@pau-tomas](https://github.com/pau-tomas)
- Add Comments in scripting. [@ManuGamesDev](https://github.com/ManuGamesDev)
- Add sound effects. [@gregtour](https://github.com/gregtour)
- Add timer events. [@gregtour](https://github.com/gregtour)
- Add Gamepad support [@bbbbbr](https://github.com/bbbbbr)
- Add events to save and restore actor direction using variables. [@ManuGamesDev](https://github.com/ManuGamesDev)
- German localisation. [@WAUthethird](https://github.com/WAUthethird)
- Spanish localisation. [@WAUthethird](https://github.com/WAUthethird)
- Norwegian localisation. [@thomas-alrek](https://github.com/thomas-alrek)
- Italian localisation. [@marcosecchi](https://github.com/marcosecchi)
- Latin American Spanish localisation. [@foobraco](https://github.com/foobraco)
- Polish localisation. [@MajkelKorczak](https://github.com/MajkelKorczak)
- Korean localisation. [@juni070127](https://github.com/juni070127)
- Japanese localisation. [@cubicstyle](https://github.com/cubicstyle)
- Scots localisation. [@Cobradabest](https://github.com/Cobradabest)

### Changed

- Update Windows 32-bit to use GBDK 2.96.
- Prevent actors from leaving scene edges.
- Refactor to handle larger project files.
- Rebuilt event system allowing easier community contributions.
- Update Windows 64-bit to use GBDK 2.96. [@gregtour](https://github.com/gregtour)
- Updated Brazilian Portuguese localisation. [@junkajii](https://github.com/junkajii)
- Updated Portuguese localisation. [@toxworks](https://github.com/toxworks)
- Improve emulator audio. [@RichardULZ](https://github.com/RichardULZ)
- Improve keyboard controls in event search. [@allie](https://github.com/allie)
- Improve template.mod music file. [@RichardULZ](https://github.com/RichardULZ)

### Fixed

- Fixed MBC1 support.
- Fix issues flushing sava data on Windows
- Fix issue where copy / pasting scenes would break actor connections in scripts
- Fix collisions at bottom edge of screen.
- Ignore invalid PNG images when loading project.
- Release held buttons when emulator loses focus.
- Fix for issue with cursor position moving while editing dialogue [@MattTuttle](https://github.com/MattTuttle)
- Fix GBTplayer ch4 pan fx [@RichardULZ](https://github.com/RichardULZ)
- Fix bug when Actor Invoke is used with conditional statement [@RichardULZ](https://github.com/RichardULZ)
- Fixed issue where multi-frame static actors would animate while moving [@RichardULZ](https://github.com/RichardULZ)
- CameraMoveTo speed fixes [@RichardULZ](https://github.com/RichardULZ)

## [1.1.0] - 2019-05-18

### Added

- Support for animating sprites by cycling between frames of animation.
- Ability to use variables in text by using new variable id placeholders "You have $01$ gold".
- Events for Saving and Loading your game.
- Event for attaching scripts to button inputs.
- Extra actor commands for setting relative position, check facing direction. [@thomas-alrek](https://github.com/thomas-alrek)
- Math commands, random numbers, add, subtract, multiply and divide variables with each other other and much more. [@thomas-alrek](https://github.com/thomas-alrek)
- Events for pushing and popping scenes from a stack allowing nested menus to be created returning back to your initial position when closed. [@thomas-alrek](https://github.com/thomas-alrek)
- Event to invoke a script from another actor. [@thomas-alrek](https://github.com/thomas-alrek)
- Pan around world viewer using Alt + click, middle click or by clicking and dragging in the space between scenes.
- Ability to control zoom using pinch gestures or Ctrl + Mouse Wheel [@thomas-alrek](https://github.com/thomas-alrek)
- Drag and drop actors and triggers between scenes.
- Ability to type text directly into Add Event search and have it create a new Display Text module with the text you entered.
- Event for controlling text open, draw and close animation speeds. [@RichardULZ](https://github.com/RichardULZ)
- All script events are now collapsable and can be renamed.
- Dark mode theme selection to Windows and Linux.
- Ability to select GameBoy cartridge type.
- Ability to control movement and animation speed of actors.
- Support for copy and paste for scenes, actors, triggers and scripts.
- Event groups allowing you to better organise your scripts.
- Notes fields to project, scenes, actors and triggers. [@thomas-alrek](https://github.com/thomas-alrek)
- Splash page now has a list of recently opened projects.
- Editor sidebar now resizable. [@thomas-alrek](https://github.com/thomas-alrek)
- Support for 32-bit Windows.
- Support for localisation of the app (now accepting pull requests for all languages).
- Chinese localisation. [@InchouRyu](https://github.com/InchouRyu)
- Brazilian Portuguese localisation [@junkajii](https://github.com/junkajii)
- Portuguese localisation [@toxworks](https://github.com/toxworks)

### Changed

- Display text event now supports up to 3 lines of text.
- Warnings when image assets don't follow specifications are now more noticeable in build phase.

### Fixed

- Fixed audio bugs in emulator where sound would pop as emulator opened and closed.
- Fixed vsync tearing. [@RichardULZ](https://github.com/RichardULZ)
- Input handling fixes on Windows build.
- Lots of other bug fixes.

## [1.0.0] - 2019-04-17

Initial GB Studio Public Release<|MERGE_RESOLUTION|>--- conflicted
+++ resolved
@@ -69,11 +69,8 @@
 - Fix setting music editor preview start position to a different pattern [@pau-tomas](https://github.com/pau-tomas)
 - Fix issue where projectiles launched at >224 degrees would be facing in wrong direction [@john-lay](https://github.com/john-lay)
 - Restore previously playing music when loading game data
-<<<<<<< HEAD
 - Fix issue where new patterns added to songs in music editor would not be played until song was reloaded [@pau-tomas](https://github.com/pau-tomas)
-=======
 - Fix an issue where fading out mid-scene would cause game to hang [untoxa](https://github.com/untoxa)
->>>>>>> 0687a89e
 
 ### Removed
 
