# Changelog

All notable changes to this project will be documented in this file.

The format is based on [Keep a Changelog](https://keepachangelog.com/en/1.0.0/),
and this project adheres to [Semantic Versioning](https://semver.org/spec/v2.0.0.html).

## [Unreleased]

### Added

- Added event to determine if device is running on SGB
- Added event to determine if device is a GBA
- Added ability to choose from two keyboard layout options for tracker [@pau-tomas](https://github.com/pau-tomas)
- Added ability to to set the start playback position in music editor by clicking bar above piano roll [@pau-tomas](https://github.com/pau-tomas)
- Add engine support for text sounds [untoxa](https://github.com/untoxa)
- Added ability to use values between -32768 and 32767 in variable events [@Rebusmind](https://github.com/Rebusmind)
- Added ability to clamp to 8-bit while using multiply
- Added ability to see where automatic Fade In event will appear in Scene "On Init" script with option to disable or change speed
<<<<<<< HEAD
- Added missing label in Actor Show event [@ReyAnthony](https://github.com/ReyAnthony)
=======
- Add vertical scrolling in last parallax viewport is Speed=1 [@um3k](https://github.com/um3k)
>>>>>>> b8f7e881

### Changed

- Changed if color supported event to return false when game is DMG even if run on color device
- Changed wording from "Reenable" to "Enable" for toggling events/else [@codyjb](https://github.com/codyjb)
- Update engine to latest hUGEDriver [untoxa](https://github.com/untoxa)
- Changed default .uge template to be blank [MOL-IS-MOL](https://github.com/MOL-IS-MOL)
- Updated to latest GBDK-2020
- Improved Math Functions clamp to not require branching

### Fixed

- Fixed blurry emulator when running web export on desktop Safari [@pau-tomas](https://github.com/pau-tomas)
- Fix issue where replacing trigger OnLeave script would replace OnEnter [@pau-tomas](https://github.com/pau-tomas)
- Fix issue replacing math expression variables in custom events [@pau-tomas](https://github.com/pau-tomas)
- Fix issue where some events when used in init scripts would cause the script to wait until the scene had faded in before continuing
- Fix music editor: Instrument name isn't editable  [@pau-tomas](https://github.com/pau-tomas)
- Fix music editor: Ticks per row field updates aren't reflected when playing the song [@pau-tomas](https://github.com/pau-tomas)
- Fix music editor: Wave form changes are not updating for instrument preview [@pau-tomas](https://github.com/pau-tomas)
- Improved engine GBA detection [untoxa](https://github.com/untoxa)
- Fix scroll jitter seen in top-down scenes [untoxa](https://github.com/untoxa)
- Save executing ctxs when saving game data [untoxa](https://github.com/untoxa)
- Fixed issue where scene may not fade in some cases where scene init script contained conditional events
- Fix keyboard accessibility for add/remove buttons in form fields [@rik-smeets](https://github.com/rik-smeets)
- Fixed issue causing Math event values > 128 to wrap as they were treated as signed 8-bit numbers [@Rebusmind](https://github.com/Rebusmind)
- Fixed clamp when adding/subtracting negative numbers
- Generate a new save hash when project changes to prevent crashes when loading invalid data [untoxa](https://github.com/untoxa)
- Fix crashes when using too many sprite tiles by using GBDK-2020 sprite hiding function [untoxa](https://github.com/untoxa)
- Fix rendering of garbage when no scene has loaded yet [untoxa](https://github.com/untoxa)
- Fix overlay hide [untoxa](https://github.com/untoxa)

## [3.0.2]

### Added

- Added in-game crash handler screen [untoxa](https://github.com/untoxa)
- Added support for 16-bit in flag events [@Rebusmind](https://github.com/Rebusmind)
- Compile files in parallel based on available CPU cores for system

### Changed

- Updated Portuguese localisation. [@toxworks](https://github.com/toxworks)
- Updated Simplified Chinese localisation. [@wcxu21](https://github.com/wcxu21) 
- Optimised game engine input script checks [untoxa](https://github.com/untoxa)
- Reimplemented GBSPack in pure JS as binary was incorrectly flagged by anti-virus software on Windows
- Updated French localisation. [@Toinane](https://github.com/Toinane)
- Player bounce event no longer deprecated
- Don't prevent jumping when overlapping actor in platform scenes

### Fixed

- Fixed some cases where assets would no longer live reload by switching to using chokidar glob syntax rather than regex filters [@RichardULZ](https://github.com/RichardULZ) 
- Allow tilesets with zero length [untoxa](https://github.com/untoxa)
- Fix issue where VM_LOCK was not affecting context switching [untoxa](https://github.com/untoxa)
- Properly detect grouped property fields for events inside custom scripts [@pau-tomas](https://github.com/pau-tomas)
- Detect variables in math expression events within Custom Scripts [@pau-tomas](https://github.com/pau-tomas)
- Rebuilt GBDK for Mac to support macOS versions below 10.15 [untoxa](https://github.com/untoxa)
- Hide sprites when overlay is fullscreen [untoxa](https://github.com/untoxa)
- Make sequences of control codes in strings "instant" [untoxa](https://github.com/untoxa)
- Fixed error when saving wave length in music editor [@pau-tomas](https://github.com/pau-tomas)
- Fixed copy/paste on Ubuntu
- Fixed codegen for Link Close event [@pau-tomas](https://github.com/pau-tomas)
- Fixed issue where world view would snap to center of selected scene each time a change was made [@tustin2121](https://github.com/tustin2121)
- Fixed accidental movement of scenes/drawing when panning with the middle mouse button [@tustin2121](https://github.com/tustin2121)

## [3.0.1]

### Added

- Improved console errors for gbvm scripts [@pau-tomas](https://github.com/pau-tomas)
- Improved warning message when no .mod files are found and music engine is set to GBT Player [@pau-tomas](https://github.com/pau-tomas)
- Additional tracker editor keyboard shortcuts [@RichardULZ](https://github.com/RichardULZ) 
- Added error message if music editor fails to save due to read only permissions
- Added ability to toggle if input scripts should override default button actions

### Changed

- Updated Polish localisation. [@ReptiIe](https://github.com/ReptiIe)
- Blank project updated to use hUGEDriver by default
- Reduced padding on scene info
- Engine "define" fields now written to state_defines.h file
- Scene info now highlights actor count in orange if reached (but not over) scene limit
- Animation state name input now includes pencil button to work closer to variable renaming

### Fixed

- Fixed error when using clamp in math events [@pau-tomas](https://github.com/pau-tomas)
- Updated 32-bit Windows app to use correct 32-bit GBDK-2020
- Fixed error when building if any "Actor Set Sprite Sheet" events link to deleted sprites
- Fix issue when gbvm scripts use .ARG10 and above [@RichardULZ](https://github.com/RichardULZ) 
- Fix issue where music preview would stop working after window loses focus [@RichardULZ](https://github.com/RichardULZ) 
- Fix issue where new template music and font files would be read only by default on Windows
- Fix issue where migrated emotes and default font would be read only by default on Windows
- Fix setting fade in / fade out speed
- Fix for issue migrating projects with references to avatars that no longer exist
- Fix issue where input scripts wouldn't override default button actions [untoxa](https://github.com/untoxa)
- Fix issue where input scripts could fire while interact scripts were running (VM is locked)
- Fix issue where game would crash if more than 19 actors are used in a single scene

## [3.0.0]

- Moved to new [GBVM](https://github.com/chrismaltby/gbvm) based game engine (big thanks to [untoxa](https://github.com/untoxa))
- Added sprite editor with support for large sprites and multiple animation states
- Added ability to define idle animations, jump and climb animations for platform scenes and hover animations for point and click scenes.
- Added hUGEDriver music support
- Added music editor for .uge files (thank you to [pau-tomas](https://github.com/pau-tomas/) + [Daid](https://github.com/Daid/) and [Superdisk](https://github.com/SuperDisk) for the inspiration and support)
- Added parallax background support
- Added math expression events to simplify performing calculations
- Added support for multiple saves slots
- Added ability to create .pocket files for use on Analogue Pocket 
- Allow sprites and backgrounds to share vram, lets you use more sprite tiles on backgrounds with fewer tiles
- Increased the number of background palettes available per scene to 8
- Added ability to set 8 sprite palettes per scene, sprites can choose which palette to use per 8px x 16px tile
- Allow cancelling a build in progress
- Add support for Super GB border images
- Add ability to store 3 save slots
- Add ability to fire script when leaving a trigger
- Added ability to use additional custom emotes by adding images to assets/emotes.
- Updated “Add Event” menu to group events and allow setting favourites.
- Moved emulator to use [binjgb](https://github.com/binji/binjgb)

## [2.0.0-beta5]

### Added

- Add new Splash screen with animated template previews, easier access to documentation and credits easter egg (click the power light)
- Add live preview of how dialogue will appear in game when hovering over "Display Dialogue" events using ascii.png, frame.png and avatar sprites
- Add character count to dialogue event text input (52 characters max, or 48 if using an avatar)
- Add autocomplete and syntax highlighting for variables and speed codes in dialogue

- Add Engine Property Fields for platfomer physics, 2d grid size, and fade style in settings
- Add Event: Engine: Field Update for changing platformer physics mid game
- Add 16bit variables for engine property fields only
- Create Engine.json with ejected engines, to add your own custom engine properties

- Add Navigation side bar to left of the editor, Accessible with Tab key and full keyboard navigation
- Navigation sidebar lists: All scenes, actors/triggers within each scene, Custom Events, Global Variables
- Navigation Clicking a variable opens a variable editor, to rename the variable, and list all uses of that variable in your project
- Alt click a variable field in any event (if currently a global variable) to open the variable editor
- Drag navigator sidebar completely to the left to hide it, to reenable it use the menu item "View / Show Navigator"

- Add GBDK 2020 v4.0.1

### Changed

- Increased line limit in dialogue boxes to four lines
- Replaced Fade To Black event with Engine props Fade to black
- Custom Events are now listed in navigator sidebar only
- Updated to GBDK2020 v4.0.1 for massive performance increase, new ejected engine mandatory
- Engine bank push pop functions replaced with __banked for performance increase

### Fixed

- Fix issue where sidebar tabs could become hidden if translation wasn't able to fit in space available

## [2.0.0-beta4]

### Added

- Add ability to override only some of the scene palettes in a Set Background Palette event by using the new "Don't Modify" option
- Add preferences window allowing manual override of temporary files location
- Add warning if too many actors are clustered close together in scene (only 10 actors can be onscreen at once)
- Add ability for input scripts to be attached to multiple buttons at once [@patrickmollohan](https://github.com/patrickmollohan)

### Changed

- Updated text events to use monospace font making it easier to determine how text will appear in game
- Removed dependency of XCode/Command Line Tools being installed on MacOS by no longer using GNU Make during build
- Add ability to shake vertically and diagonally in Camera Shake event [@Xeyler](https://github.com/Xeyler) + [@patrickmollohan](https://github.com/patrickmollohan)
- Change UI of Timer and Attach Script events to include tabs for visual consistency [@pau-tomas](https://github.com/pau-tomas)
- Decrease min width of project window to 640px to allow working on smaller screen sizes [@patrickmollohan](https://github.com/patrickmollohan)

### Fixed

- Fix issue with calling javascript functions from events prevent text cropping from working as expected
- Fix issue with text cropping in menu events where it was possible for menu items to span multiple lines
- Fix issue with text cropped where variables and speed codes contributed more characters to string length than they should
- Fix issue where renaming assets in file system would cause uses of that asset in the project to become disconnected
- Fix copy/paste to keep actor references in events and to preserve local variable names
- Input scripts override default button behaviour again matching 1.2.0 functionality [@pau-tomas](https://github.com/pau-tomas)

## [2.0.0-beta3]

### Fixed

- Fix DE localisation
- Fix issue where changing a scene's background image would not update the scene's dimensions until the project was reloaded.
- Fix issue where editing custom events would reset instance of the event to be labelled as "EVENT_CALL_CUSTOM_EVENT" [@pau-tomas](https://github.com/pau-tomas)
- Fix unnecessary full recompiles when new local variables are added [@RichardULZ](https://github.com/RichardULZ) 
- Fix bug in Platformer scenes where player faces the wrong way after changing direction for a few frames [@um3k](https://github.com/um3k)
- Fix bug causing crash when selecting values in the property dropdown [@pau-tomas](https://github.com/pau-tomas)
- Fix bug where hidden pinned actors would sometimes become visible while scrolling

## [2.0.0-beta2]

### Added

- Add ability to change scene transitions to "Fade To Black" through global setting with new event to change dynamically [@RichardULZ](https://github.com/RichardULZ) 
- Add menu item and keyboard shortcut to switch project, opening the recent projects list [@patrickmollohan](https://github.com/patrickmollohan)
- Add option to persist player sprite changes between scenes (was previously always persisted) unchecking this will cause the sprite change to only be temporary for the current scene, useful for menus or switching genre
- Add event to check if current device supports color [@pau-tomas](https://github.com/pau-tomas)
- Add support for property fields within Custom Events [@pau-tomas](https://github.com/pau-tomas)
- Add ability to clamp Add & Subtract events to within 0 to 255 without wrapping [@Jarod-Lee](https://github.com/Jarod-Lee)
- Dutch localisation. [@Auroriax](https://github.com/Auroriax)

### Fixed

- Fix issue with project path selector choosing first file in project preventing people from creating new projects [@RichardULZ](https://github.com/RichardULZ) 
- Fix issues using image and music assets with uppercase file extensions [@zdurgan](https://github.com/zdurgan)
- Fix issues with "!!!!" being interpreted as a dialogue speed command [@RichardULZ](https://github.com/RichardULZ) 
- Fix collision events which were not firing in Top Down scenes unless player was moving [@pau-tomas](https://github.com/pau-tomas)
- Fix display of scene connections when scene switch events are used in collision or movement scripts [@pau-tomas](https://github.com/pau-tomas)
- Fix display of coloured sprites to use 3 colors from palette rather than 4 matching how they appear in game
- Fix issue where extra destination markers get drawn when switching between connected scenes
- Fix camera centering on player to match 1.2.0
- Fix screen tearing during fade transitions

### Changed

- Sample project updated to include music by [@RichardULZ](https://github.com/RichardULZ) 
- Improved error message when player sprite sheet isn't set [@pau-tomas](https://github.com/pau-tomas)
- Improve wording on Enable Color mode modal to make it clearer that the change can be reversed
- Add GBT player and Mod2GBT from custom branch [@RichardULZ](https://github.com/RichardULZ) 
- Add Ch4 Noise pitch support, rounded to `C, D#, F#, A#, C`
- Add Ch1-3 Portamento (Pitch bends) `1xx` & `2xx` up to 7F (127 +/-)
- Add Ch1-2,4 Volume/Envelope propriatary effect `9ve`, vol 0-F, envelope down 1-7, up 9-F, 0/8 no envelope
- Change `Cxx` preserve last set envelope from `9ve`, to set no envelope again, use `9v0`
- Fix `Dnn` at end of song/pattern reading invalid data
- Fix unnececary audio pops on some effects
- Fix unexpected noise from effect only (at song start)
- Fix ch4 incorrect volume with effect only
- Fix Note cut `EC0`
- Updated Brazilian Portuguese localisation. [@laetemn](https://github.com/laetemn)
- Updated German localisation. [@WAUthethird](https://github.com/WAUthethird)
- Updated Portuguese localisation. [@toxworks](https://github.com/toxworks)

## [2.0.0-beta1]

### Added

- Add full color support, each scene can contain up to six 4-color palette (24 colors per scene) and seven different sprite palettes.
- Add additional genres to Scene Type dropdown, "Platformer", "Shoot Em' Up", "Point and Click" and "Adventure", each one affects player handling in that scene. A single project can use any/all genres as required
- Add "On Update" script to actors which calls on each frame allowing movement to be controlled manually.
- Add checkbox to handle collision detection in "Move To" event
- Add choice on "Move To" to move horizontally first, vertically first or to use diagonal movement. Default is horizontal to match previous functionality
- Add event to stop any actors's "On Update" script
- Add event to dynamically switch color palettes used in a scene
- Add palettes section for editing and creating color palettes  
- Add scene search functionality to World editor toolbar, if only a single scene matches view will scroll to center on that scene
- Add button to jump from Dialogue Review section to corresponding scene in Game World 
- Add color labels for identifying and grouping scenes
- Add support for larger background images, up to 2040px in either dimension, maximum width * height of image must be under 1,048,320
- Increase number of allowed actors and triggers per scene to 30. Up to 10 actors will be visible on screen at the same time.
- Add ability to pin actors to screen to use as simple HUD elements
- Add event to switch any actor's sprite sheet dynamically
- Add event to toggle if an actor should animate while stationary
- Add event to bounce player while in platform scenes
- Add ability to create collisions tiles that only affect a single direction e.g. for platforms that you can jump through from below.
- Add ability to mark tiles as Ladders (only affects Platform scenes)
- Add choice of 8px or 16px brush sizes when drawing collisions or coloring background
- Add ability to draw lines when drawing collisions or coloring background by holding shift and clicking
- Image errors such as too many unique tiles, image too large etc. are now displayed underneath image dropdown in World editor
- Cache compiled files as much as possible to reduce time required for repeated builds
- Add projectile and attack events to add weapons to the player or actors
- Add collision groups to actors/attacks/projectiles with collision scripts to run when an actor collides with a specific group (only player to actor and projectile/attack to actor supported, actor to actor collisions not supported)
- Add ability to eject game engine, allowing per project overriding of any project source file
- Migrated compiler to use [GBDK 2020](https://github.com/Zal0/gbdk-2020)
- Copy/Paste also includes any referenced custom events allowing easier movement between projects
- Commit hash included in About Window allowing easier identication of which version you are currently using [@pau-tomas](https://github.com/pau-tomas)
- Improve text drawing animation and add ability to fast forward text boxes by holding a button [@RichardULZ](https://github.com/RichardULZ) / [@pau-tomas](https://github.com/pau-tomas)
- Add ability to dynamically change text draw speed mid text field using commands "!S0!" for instant draw and "!S5!" for speed = 5 etc
- Game engine completely rewritten to make less top down rpg genre specific
- New engine performance optimisation [@RichardULZ](https://github.com/RichardULZ) 
- Merge events where the only difference was values being hard coded or coming from a variable like "Move To" and "Move To Using Variables" by adding button next to input that allows switching between variable, value or a new property type. Also allows mix of hard coded and variable values in single event. Feature known internally as union types
- Custom events updated to support union types [@pau-tomas](https://github.com/pau-tomas)
- Add additional Animation Speed option "None". Setting this will prevent actor from animating at all. Static actors will now cycle through frames while moving unless this value is set.
- Add support for macOS full screen mode

### Fixed

- Fix bug where deleting a custom event definition that was used multiple times in a single script would only delete the first instance of the event
- Fixed Ctrl + Z and Middle click behavior on Windows [@RichardULZ](https://github.com/RichardULZ) 
- Fix custom events issue where some events wouldn't show their variables in the custom event parameters [@pau-tomas](https://github.com/pau-tomas)
- Lots of bug fixes / helping get the open beta build ready [@pau-tomas](https://github.com/pau-tomas) and [@RichardULZ](https://github.com/RichardULZ)
- Prevent actor sprites from overlapping dialogue boxes
- Fix issues when trying to use more than 256 sprites in a single game
- Fix issues when saving progress if project contained more than 256 scenes

### Changed

- Pushing actors now uses a 16px x 16px collision box rather than 16px x 8px, this will make Sokoban puzzles work better but could cause issues if you depended on the old behaviour
- Scene connections now by default only shows connections to/from the currently selected scene. The old default is available in "View/Show Connections/All"
- When not in color mode the Game World section will display images in the same palette as the emulator
- Event "Attach Script To Button" now doesn't persist between scenes by default, old functionality is still available using a new "persist" checkbox but new events that depend on sprite memory layout may have issues when persist is enabled (Projectiles/Attack/Actor Set Sprite Sheet) 
- Top Down scenes now use the last pressed direction button for current movement direction improving controls when using a keyboard

### Removed

- Remove "Double Speed Mode" settings checkbox, when Color is enabled this is now enabled automatically
- Remove actor "Movement Type" dropdown, replaced with "On Update" script. Existing actors set to Random Walk / Random Rotation will be migrated automatically

## [1.2.1]

### Added

- Allow variables to be used in choice and menu events. [@pau-tomas](https://github.com/pau-tomas)
- Switching scene background will keep current collisions if image hasn't had collisions set already. [@RichardULZ](https://github.com/RichardULZ)

### Changed

- Updated Portuguese localisation. [@toxworks](https://github.com/toxworks)
- Updated Brazilian Portuguese localisation. [@junkajii](https://github.com/junkajii)

### Fixed

- Fix bug where color palettes would appear in different shades to provided hex codes when viewed in game
- Fix bug where event buttons would become stuck in paste mode when switching windows while holding Alt key
- Fix bug where projects could be made with invalid filenames
- Fix bug where collisions couldn't be placed if "Show Collisions" setting was off.
- Fix bug where variable lists sometimes showed old names.
- Fix bug where game engine would occassionally be corrupted in Window 10 builds [@chrismaltby](https://github.com/chrismaltby) + [@RichardULZ](https://github.com/RichardULZ)
- Fix bug where overlays would prevent timer scripts from running [@RichardULZ](https://github.com/RichardULZ)
- Fix bug where opening menu would modify text draw speed. [@pau-tomas](https://github.com/pau-tomas)

## [1.2.0]

# Added

- Add OnInit script to each actor.
- Add preview in dropdowns for scenes, actors and sprite sheets.
- Add ability to paste events by holding Alt while clicking event buttons.
- Add language select to view menu.
- Generate backups of previous version before saving.
- Sidebar supports two column layout when wide enough.
- Each actor/trigger/scene given four local variables.
- Add ability to remap keyboard controls.
- Add ability to set custom HTML header in web builds.
- Add custom cursors depending on tool state.
- Alternating row colors while scripting.
- Add ability to disable events.
- Add ability to disable else branch in conditional events.
- Add ability to use any variable in text (no longer only first 100).
- Add event to disable/enable collisions per actor.
- Add Switch event.
- Add Settings section grouping project settings together and adding settings for custom keyboard controls and custom HTML header.
- Add support for GameBoy Color palettes. [@fydo](https://github.com/fydo)
- Add support for GameBoy Color double CPU mode. [@pau-tomas](https://github.com/pau-tomas) [@RichardULZ](https://github.com/RichardULZ)
- Add menu event. [@pau-tomas](https://github.com/pau-tomas)
- Add 'Self' to actor selector. [@pau-tomas](https://github.com/pau-tomas)
- Add custom events functionality. [@pau-tomas](https://github.com/pau-tomas)
- Add avatars to text dialogue. [@pau-tomas](https://github.com/pau-tomas)
- Add support for bit flag variables in scripting. [@pau-tomas](https://github.com/pau-tomas)
- Add Comments in scripting. [@ManuGamesDev](https://github.com/ManuGamesDev)
- Add sound effects. [@gregtour](https://github.com/gregtour)
- Add timer events. [@gregtour](https://github.com/gregtour)
- Add Gamepad support [@bbbbbr](https://github.com/bbbbbr)
- Add events to save and restore actor direction using variables. [@ManuGamesDev](https://github.com/ManuGamesDev)
- German localisation. [@WAUthethird](https://github.com/WAUthethird)
- Spanish localisation. [@WAUthethird](https://github.com/WAUthethird)
- Norwegian localisation. [@thomas-alrek](https://github.com/thomas-alrek)
- Italian localisation. [@marcosecchi](https://github.com/marcosecchi)
- Latin American Spanish localisation. [@foobraco](https://github.com/foobraco)
- Polish localisation. [@MajkelKorczak](https://github.com/MajkelKorczak)
- Korean localisation. [@juni070127](https://github.com/juni070127)
- Japanese localisation. [@cubicstyle](https://github.com/cubicstyle)
- Scots localisation. [@Cobradabest](https://github.com/Cobradabest)

### Changed

- Update Windows 32-bit to use GBDK 2.96.
- Prevent actors from leaving scene edges.
- Refactor to handle larger project files.
- Rebuilt event system allowing easier community contributions.
- Update Windows 64-bit to use GBDK 2.96. [@gregtour](https://github.com/gregtour)
- Updated Brazilian Portuguese localisation. [@junkajii](https://github.com/junkajii)
- Updated Portuguese localisation. [@toxworks](https://github.com/toxworks)
- Improve emulator audio. [@RichardULZ](https://github.com/RichardULZ)
- Improve keyboard controls in event search. [@allie](https://github.com/allie)
- Improve template.mod music file. [@RichardULZ](https://github.com/RichardULZ)

### Fixed

- Fixed MBC1 support.
- Fix issues flushing sava data on Windows
- Fix issue where copy / pasting scenes would break actor connections in scripts
- Fix collisions at bottom edge of screen.
- Ignore invalid PNG images when loading project.
- Release held buttons when emulator loses focus.
- Fix for issue with cursor position moving while editing dialogue [@MattTuttle](https://github.com/MattTuttle)
- Fix GBTplayer ch4 pan fx [@RichardULZ](https://github.com/RichardULZ)
- Fix bug when Actor Invoke is used with conditional statement [@RichardULZ](https://github.com/RichardULZ)
- Fixed issue where multi-frame static actors would animate while moving [@RichardULZ](https://github.com/RichardULZ)
- CameraMoveTo speed fixes [@RichardULZ](https://github.com/RichardULZ)

## [1.1.0] - 2019-05-18

### Added

- Support for animating sprites by cycling between frames of animation.
- Ability to use variables in text by using new variable id placeholders "You have $01$ gold".
- Events for Saving and Loading your game.
- Event for attaching scripts to button inputs.
- Extra actor commands for setting relative position, check facing direction. [@thomas-alrek](https://github.com/thomas-alrek)
- Math commands, random numbers, add, subtract, multiply and divide variables with each other other and much more. [@thomas-alrek](https://github.com/thomas-alrek)
- Events for pushing and popping scenes from a stack allowing nested menus to be created returning back to your initial position when closed. [@thomas-alrek](https://github.com/thomas-alrek)
- Event to invoke a script from another actor. [@thomas-alrek](https://github.com/thomas-alrek)
- Pan around world viewer using Alt + click, middle click or by clicking and dragging in the space between scenes.
- Ability to control zoom using pinch gestures or Ctrl + Mouse Wheel [@thomas-alrek](https://github.com/thomas-alrek)
- Drag and drop actors and triggers between scenes.
- Ability to type text directly into Add Event search and have it create a new Display Text module with the text you entered.
- Event for controlling text open, draw and close animation speeds. [@RichardULZ](https://github.com/RichardULZ)
- All script events are now collapsable and can be renamed.
- Dark mode theme selection to Windows and Linux.
- Ability to select GameBoy cartridge type.
- Ability to control movement and animation speed of actors.
- Support for copy and paste for scenes, actors, triggers and scripts.
- Event groups allowing you to better organise your scripts.
- Notes fields to project, scenes, actors and triggers. [@thomas-alrek](https://github.com/thomas-alrek)
- Splash page now has a list of recently opened projects.
- Editor sidebar now resizable. [@thomas-alrek](https://github.com/thomas-alrek)
- Support for 32-bit Windows.
- Support for localisation of the app (now accepting pull requests for all languages).
- Chinese localisation. [@InchouRyu](https://github.com/InchouRyu)
- Brazilian Portuguese localisation [@junkajii](https://github.com/junkajii)
- Portuguese localisation [@toxworks](https://github.com/toxworks)

### Changed

- Display text event now supports up to 3 lines of text.
- Warnings when image assets don't follow specifications are now more noticeable in build phase.

### Fixed

- Fixed audio bugs in emulator where sound would pop as emulator opened and closed.
- Fixed vsync tearing. [@RichardULZ](https://github.com/RichardULZ)
- Input handling fixes on Windows build.
- Lots of other bug fixes.

## [1.0.0] - 2019-04-17

Initial GB Studio Public Release<|MERGE_RESOLUTION|>--- conflicted
+++ resolved
@@ -17,11 +17,8 @@
 - Added ability to use values between -32768 and 32767 in variable events [@Rebusmind](https://github.com/Rebusmind)
 - Added ability to clamp to 8-bit while using multiply
 - Added ability to see where automatic Fade In event will appear in Scene "On Init" script with option to disable or change speed
-<<<<<<< HEAD
 - Added missing label in Actor Show event [@ReyAnthony](https://github.com/ReyAnthony)
-=======
 - Add vertical scrolling in last parallax viewport is Speed=1 [@um3k](https://github.com/um3k)
->>>>>>> b8f7e881
 
 ### Changed
 
