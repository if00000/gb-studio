# Changelog

All notable changes to this project will be documented in this file.

The format is based on [Keep a Changelog](https://keepachangelog.com/en/1.0.0/),
and this project adheres to [Semantic Versioning](https://semver.org/spec/v2.0.0.html).

## [3.2.1] - 2024-02-27

### Added

- Add ability to launch projectiles at a target actor [@patrickmollohan](https://github.com/patrickmollohan) [@pau-tomas](https://github.com/pau-tomas)
- Add angle selector input showing degrees for GBVM angle values [@pau-tomas](https://github.com/pau-tomas)
- Add support for atan2 function in math expressions [@pau-tomas](https://github.com/pau-tomas)
- Add magnitude field to camera shake event [@patrickmollohan](https://github.com/patrickmollohan)
- Add checkbox to toggle if new animation should loop when using Set Actor Animation State event [@pau-tomas](https://github.com/pau-tomas)

### Changed

- Updated Polish localisation. [@ReptiIe](https://github.com/ReptiIe)

### Fixed

- Fix sound effects previews in editor not matching how they sound in game [@pau-tomas](https://github.com/pau-tomas)
- Fix crash when typing "!S" into dialogue events
- Fix bug where engine plugins that include an engine.json with no fields causes all default engine settings to be hidden [@pau-tomas](https://github.com/pau-tomas)
<<<<<<< HEAD
- Fix localisation for default names of scenes, actors and triggers, new entities no longer hard coded to use English names
- Fix issue where clicking on a scene would sometimes not cause it to become selected
- Fix issue where dragging World using middle mouse button and releasing button with cursor outside of window would cause scrolling to still be enabled
=======
- Fix issue where transferring data over linkcable would cause game to hang
>>>>>>> a0a1ae71

## [3.2.0] - 2024-01-29

### Added

- Add ability to choose timer context in timer events allowing up to four timers to be used per scene [@patrickmollohan](https://github.com/patrickmollohan)
- Add event "If Current Scene Is" to allow conditionally running scripts based on the current scene [@patrickmollohan](https://github.com/patrickmollohan)
- Add ability to set background tile priority for Color games using Priorty tool in colorize section. Priority tiles appear above sprites
- Add support for UGE v6 to music editor [@pau-tomas](https://github.com/pau-tomas)
- Subpattern editor added to Instrument Editor [@pau-tomas](https://github.com/pau-tomas)
- Add warning when trying to reuse background from a logo scene [@pau-tomas](https://github.com/pau-tomas)
- Add descriptive README files to asset folders in new projects [@pau-tomas](https://github.com/pau-tomas)
- Add slope brush when drawing collisions
- Add magic brush when painting tiles and drawing collisions, updates all tiles matching the one clicked [@RichardULZ](https://github.com/RichardULZ)
- Add support for slopes to platform scenes [@Canight](https://github.com/Canite) [@gearfo](https://gearfo.itch.io/) [@Gumpy Function](https://www.gumpyfunction.com/)
- Add ability to make Analogue Pocket builds using CLI tool [@SalvatoreTosti](https://github.com/SalvatoreTosti)
- Add warning when using engine plugins built on older versions of GB Studio

### Changed

- Updated Simplified Chinese localisation. [@wcxu21](https://github.com/wcxu21)
- Updated Polish localisation. [@ReptiIe](https://github.com/ReptiIe)
- Update to latest [GBVM](https://github.com/chrismaltby/gbvm)
- Rename "Obj Palette" in sprite editor to "Monochrome Palette" to make its purpose clearer, now includes palette preview [@pau-tomas](https://github.com/pau-tomas)
- Allow actor fields that aren't named "actorId" or "otherActorId" to be in custom scripts [@patrickmollohan](https://github.com/patrickmollohan)
- Fix issue where editing a variable's name in sidebar would sometimes cause a different variable to become selected

### Fixed

- Fixed issue where piano roll would scroll vertically when switching patterns [@pau-tomas](https://github.com/pau-tomas)
- Fix issue where editing a custom script could cause variables to switch back to pass by reference
- Fix issue where loading a scene containing projectiles or dynamically modified sprites could cause graphical corruption [@untoxa](https://github.com/untoxa)
- Fix issue where script event title would show wrong local variable name for scenes [@pau-tomas](https://github.com/pau-tomas)
- Fix muting bug with FXH parser [@coffeevalenbat](https://github.com/coffeevalenbat)
- Fix issue where Animation State value for projectiles was being ignored
- Fix issue where falling on to ladder while holding dpad down could sometimes cause player to get stuck
- Fix bounds check for right screen edge when player isn't 16px wide
- Fix VM_REPLACE_TILE_XY to allow tiles larger than 255 for logo scene type

### Performance

- Performance improvements in ScriptEditorEventHelper, no longer rerenders all scenes when updating [@pau-tomas](https://github.com/pau-tomas)

## [3.1.0] - 2022-09-11

### Added

- Add VM_LOAD_TILESET and VM_OVERLAY_SET_MAP to gbvm [@untoxa](https://github.com/untoxa)
- Add VM_ACTOR_MOVE_CANCEL [@um3k](https://github.com/um3k)
- Allow using frames rather than seconds for wait/camera shake/attach timer script events
- Added events to Deactivate & Activate actors, similar to old hide/show but prevents update scripts from running on disabled actors
- Added ability to choose any referenced assets in GBVM script event forcing assets to be included within built project
- Added ability to rename the GBVM symbol used for generated data files, accessible from "View GBVM Symbols" in right sidebar menu + GBVM event references section
- Added syntax highlighting and line numbers to GBVM event code input
- Added event Actor Move Cancel to cancel any scripted movement currently running for a given actor [@um3k](https://github.com/um3k)
- Add sound effects file support reading WAV (.wav), VGM (.vgm, .vgz) and FXHammer (.sav) files from assets/sounds folder
- Add support for setting sound effects priority [@untoxa](https://github.com/untoxa)
- Add ability to generate Emulicious debugging files [@RichardULZ](https://github.com/RichardULZ)
- Add tooltips to Song Editor tools [@DeerTears](https://github.com/DeerTears)
- Added Piano Roll selection tool (also accessible by holding Shift) allowing multiple notes to be dragged at once [@pau-tomas](https://github.com/pau-tomas)
- Added copy paste support for notes in music editor with OpenMPT/hUGETracker compatible clipboard format [@pau-tomas](https://github.com/pau-tomas)
- Added ability to select multiple cells in tracker editor by holding shift while pressing arrow keys [@pau-tomas](https://github.com/pau-tomas)
- Added keyboard shortcut (Space bar) to toggle play/pause in music editor [@pau-tomas](https://github.com/pau-tomas)
- Add Idle event to wait for a single frame using VM_IDLE
- Add "Loop For" and "Loop While" events
- Add ability to pass number values as parameters when calling scripts [@pau-tomas](https://github.com/pau-tomas)
- Add ability to access global variables from within scripts [@pau-tomas](https://github.com/pau-tomas)
- Add ability to set script parameters to be passed by reference or by value (previously was always by reference)
- Add ability to use pixel values for actor and camera movement [@Y0UR-U5ERNAME](https://github.com/Y0UR-U5ERNAME)
- Add ability to view & change units used for time and distances inline within number and variable inputs
- Add event "If Actor Distance From Actor" to check if one actor is within a certain range of another [@juliusl](https://github.com/juliusl)
- Add event "Start Actor's 'On Update' Script" [@patrickmollohan](https://github.com/patrickmollohan)
- Add "Keep Running While Offscreen" option to actor "On Update" scripts
- Add ability to prevent projectiles being destroyed on collision and to prevent projectile animation from looping [@untoxa](https://github.com/untoxa)
- Add support for engine plugins, individual C or ASM files placed in `PROJECT_PATH/plugins/PLUGIN_NAME/engine/src/` replacing or adding partial parts of the game engine
- Add support for partial engine files in `PROJECT_PATH/assets/engine` missing files will be pulled from the default game engine
- Add support for calling C functions directly from GBVM with `VM_CALL_NATIVE`, in conjunction engine plugins allows creation of plugin events which call new native C functions
- Add compile time warning if too many unique projectiles are within a scene
- Add effect editor to music editor piano roll [@pau-tomas](https://github.com/pau-tomas)
- Add noise macro preview for music editor [@RichardULZ](https://github.com/RichardULZ)
- Display channel specific instrument names on instrument select dropdown [@pau-tomas](https://github.com/pau-tomas)
- Allow editing effects from tracker editor [@RichardULZ](https://github.com/RichardULZ)
- Allow transposing selected notes in tracker with Ctrl/Ctrl+Shift and Mousewheel or "+" / "-" keys [@RichardULZ](https://github.com/RichardULZ)
- Add sound effects preview from dropdowns [@pau-tomas](https://github.com/pau-tomas)
- Add tooltips to all script event labels (also used to auto generate documentation for new site)
- Add "Music House" to the color sample project with examples of music and sound effects [@pau-tomas](https://github.com/pau-tomas). Music and sound effects by Tronimal.
- Add new song template for UGE songs, with new default instruments. Song created by Tronimal.
- Add support for extending engine.json from plugins [@pau-tomas](https://github.com/pau-tomas)

### Changed

- Updated to latest [GBDK-2020](https://github.com/gbdk-2020/gbdk-2020)
- Updated to latest [GBVM](https://github.com/chrismaltby/gbvm)
- Save/restore RNG seed when saving/loading a game [@untoxa](https://github.com/untoxa)
- Updated Polish localisation. [@ReptiIe](https://github.com/ReptiIe)
- Optimised Switch event codegen to use VM_SWITCH instruction
- Optimised codegen to use a stack frame rather than push/pop
- Improved randomize [@untoxa](https://github.com/untoxa)
- Improved gbspack error when data is over bank size limits
- Update hUGEDriver [@untoxa](https://github.com/untoxa)
- Hide/show actor now ONLY hides/shows, update scripts & collisions are not affected (existing hide/show events migrated to deactivate/activate for compatibility)
- Updated Simplified Chinese localisation. [@wcxu21](https://github.com/wcxu21)
- Updated German localisation. [@attackemartin](https://github.com/attackemartin)
- List of "Variable Uses" now calculated in background thread to reduce pause while reading large projects
- Timer, input and music scripts set from within a custom script no longer allow the script parameters to be used as they were not working, global variables can now be used instead.
- Optimised actors_update() and vm_actor_move_to() to improve CPU usage
- Improve music editor copy/paste with ModPlug compatible clipboard [@RichardULZ](https://github.com/RichardULZ)

### Fixed

- Fixed Wait event in scene init scripts to happen after automatic fade in
- Fixed issue where animated camera lock would be off by 8x8px
- Fix vertical shoot em up scene type [@um3k](https://github.com/um3k)
- Fixed display of errors in game engine files while building
- Fix issue where activating an actor wouldn't trigger update script [@untoxa](https://github.com/untoxa)
- Fix issue where full magenta characters in font files didn't have zero width
- Fixed typo in Japanese localisation [@RYU-N2001](https://github.com/RYU-N2001)
- Updated 32-bit Windows app to use correct 32-bit GBDK-2020 (again) [@untoxa](https://github.com/untoxa)
- Fixed issue where relative actor movement on left or top edge of scene would wrap around scene [@um3k](https://github.com/um3k)
- Fix issue where soft reset could lead to UI tiles over scene tiles [@untoxa](https://github.com/untoxa)
- Fix issue where undoing from music editor would also undo global project changes [@pau-tomas](https://github.com/pau-tomas)
- Fix compiling noise macros for UGE songs [@pau-tomas](https://github.com/pau-tomas)
- Fix setting music editor preview start position to a different pattern [@pau-tomas](https://github.com/pau-tomas)
- Fix issue where projectiles launched at >224 degrees would be facing in wrong direction [@john-lay](https://github.com/john-lay)
- Restore previously playing music when loading game data
- Fix issue where new patterns added to songs in music editor would not be played until song was reloaded [@pau-tomas](https://github.com/pau-tomas)
- Fix an issue where fading out mid-scene would cause game to hang [@untoxa](https://github.com/untoxa)
- Fix copying trigger scripts [@pau-tomas](https://github.com/pau-tomas)
- Fix issue where selecting "Wait until finished" on sound effect events could cause broken scripts containing decimal wait values
- Fix selecting properties on "Self" such as position and direction [@pau-tomas](https://github.com/pau-tomas)
- Fix issue where renaming sprite files would lose any attached metadata
- Prevent user from creating projects ending with a period [@patrickmollohan](https://github.com/patrickmollohan)
- Fix issue where using multiple identical sound events in a project would store the data in the ROM duplicated once for every sound effect call
- Fix plat_jump_vel maximum value in engine.json [@patrickmollohan](https://github.com/patrickmollohan)
- Fix issue where a commented out actor update script would cause slow down while the actor is onscreen
- Fix issues with build caching which was requiring cache to be cleared regularly if variable references were changed
- Fix issue where Drag world mode and Paste event mode could become stuck if using Alt+Tab to switch windows while active
- Fix issue using single "$" and "#" characters in dialogue
- Fix issue when setting actor's position to another actor's position using properties [@patrickmollohan](https://github.com/patrickmollohan)
- Fix issue using actor properties from within custom scripts

### Removed

- Removed .CURRENT_SCRIPT_BANK for gbvm scripts as results were unreliable
- Removed deprecated dividing ratio and shift clock fields from noise instrument editor [@pau-tomas](https://github.com/pau-tomas)
- Removed loop option on music play event, doesn't work for hUGEDriver and was broken on GBTPlayer. Instead add an empty pattern with an infinite loop (using effect Bxx) to the tracks you want to not loop.

## [3.0.3]

### Added

- Added event to determine if device is running on SGB
- Added event to determine if device is a GBA
- Added ability to choose from two keyboard layout options for tracker [@pau-tomas](https://github.com/pau-tomas)
- Added ability to to set the start playback position in music editor by clicking bar above piano roll [@pau-tomas](https://github.com/pau-tomas)
- Add engine support for text sounds [@untoxa](https://github.com/untoxa)
- Added ability to use values between -32768 and 32767 in variable events [@Rebusmind](https://github.com/Rebusmind)
- Added ability to clamp to 8-bit while using multiply
- Added ability to see where automatic Fade In event will appear in Scene "On Init" script with option to disable or change speed
- Added missing label in Actor Show event [@ReyAnthony](https://github.com/ReyAnthony)
- Add vertical scrolling in last parallax viewport is Speed=1 [@um3k](https://github.com/um3k)
- Add palette name to tile palette select based on current preview scene [@ReyAnthony](https://github.com/ReyAnthony)
- Added event to manually seed random number generator

### Changed

- Changed if color supported event to return false when game is DMG even if run on color device
- Changed wording from "Reenable" to "Enable" for toggling events/else [@codyjb](https://github.com/codyjb)
- Update engine to latest hUGEDriver [@untoxa](https://github.com/untoxa)
- Changed default .uge template to be blank [MOL-IS-MOL](https://github.com/MOL-IS-MOL)
- Updated to latest GBDK-2020
- Improved Math Functions clamp to not require branching
- Updated Polish localisation. [@ReptiIe](https://github.com/ReptiIe)
- Updated Simplified Chinese localisation. [@wcxu21](https://github.com/wcxu21)

### Fixed

- Fixed blurry emulator when running web export on desktop Safari [@pau-tomas](https://github.com/pau-tomas)
- Fix issue where replacing trigger OnLeave script would replace OnEnter [@pau-tomas](https://github.com/pau-tomas)
- Fix issue replacing math expression variables in custom events [@pau-tomas](https://github.com/pau-tomas)
- Fix issue where some events when used in init scripts would cause the script to wait until the scene had faded in before continuing
- Fix music editor: Instrument name isn't editable  [@pau-tomas](https://github.com/pau-tomas)
- Fix music editor: Ticks per row field updates aren't reflected when playing the song [@pau-tomas](https://github.com/pau-tomas)
- Fix music editor: Wave form changes are not updating for instrument preview [@pau-tomas](https://github.com/pau-tomas)
- Improved engine GBA detection [@untoxa](https://github.com/untoxa)
- Fix scroll jitter seen in top-down scenes [@untoxa](https://github.com/untoxa)
- Save executing ctxs when saving game data [@untoxa](https://github.com/untoxa)
- Fixed issue where scene may not fade in some cases where scene init script contained conditional events
- Fix keyboard accessibility for add/remove buttons in form fields [@rik-smeets](https://github.com/rik-smeets)
- Fixed issue causing Math event values > 128 to wrap as they were treated as signed 8-bit numbers [@Rebusmind](https://github.com/Rebusmind)
- Fixed clamp when adding/subtracting negative numbers
- Generate a new save hash when project changes to prevent crashes when loading invalid data [@untoxa](https://github.com/untoxa)
- Fix crashes when using too many sprite tiles by using GBDK-2020 sprite hiding function [@untoxa](https://github.com/untoxa)
- Fix rendering of garbage when no scene has loaded yet [@untoxa](https://github.com/untoxa)
- Fix overlay hide [@untoxa](https://github.com/untoxa)
- Fix issue where walking events was incorrectly replacing actorIds with $self$
- Fix issue with saving/loading patterns from UGE files [@pau-tomas](https://github.com/pau-tomas)
- Fixed issue where changing player sprite mid scene would write over actor tiles (still an issue using "Replace Default Sprite" with a larger than initial)
- Fix playing note preview when adding to wave channel [@pau-tomas](https://github.com/pau-tomas)
- Fixed some fields not being localised correctly (such as the top left Project View Button)
- Fixed issue where random numbers were being seeded every call preventing them from being very random

## [3.0.2]

### Added

- Added in-game crash handler screen [@untoxa](https://github.com/untoxa)
- Added support for 16-bit in flag events [@Rebusmind](https://github.com/Rebusmind)
- Compile files in parallel based on available CPU cores for system

### Changed

- Updated Portuguese localisation. [@toxworks](https://github.com/toxworks)
- Updated Simplified Chinese localisation. [@wcxu21](https://github.com/wcxu21)
- Optimised game engine input script checks [@untoxa](https://github.com/untoxa)
- Reimplemented GBSPack in pure JS as binary was incorrectly flagged by anti-virus software on Windows
- Updated French localisation. [@Toinane](https://github.com/Toinane)
- Player bounce event no longer deprecated
- Don't prevent jumping when overlapping actor in platform scenes

### Fixed

- Fixed some cases where assets would no longer live reload by switching to using chokidar glob syntax rather than regex filters [@RichardULZ](https://github.com/RichardULZ)
- Allow tilesets with zero length [@untoxa](https://github.com/untoxa)
- Fix issue where VM_LOCK was not affecting context switching [@untoxa](https://github.com/untoxa)
- Properly detect grouped property fields for events inside custom scripts [@pau-tomas](https://github.com/pau-tomas)
- Detect variables in math expression events within Custom Scripts [@pau-tomas](https://github.com/pau-tomas)
- Rebuilt GBDK for Mac to support macOS versions below 10.15 [@untoxa](https://github.com/untoxa)
- Hide sprites when overlay is fullscreen [@untoxa](https://github.com/untoxa)
- Make sequences of control codes in strings "instant" [@untoxa](https://github.com/untoxa)
- Fixed error when saving wave length in music editor [@pau-tomas](https://github.com/pau-tomas)
- Fixed copy/paste on Ubuntu
- Fixed codegen for Link Close event [@pau-tomas](https://github.com/pau-tomas)
- Fixed issue where world view would snap to center of selected scene each time a change was made [@tustin2121](https://github.com/tustin2121)
- Fixed accidental movement of scenes/drawing when panning with the middle mouse button [@tustin2121](https://github.com/tustin2121)

## [3.0.1]

### Added

- Improved console errors for gbvm scripts [@pau-tomas](https://github.com/pau-tomas)
- Improved warning message when no .mod files are found and music engine is set to GBT Player [@pau-tomas](https://github.com/pau-tomas)
- Additional tracker editor keyboard shortcuts [@RichardULZ](https://github.com/RichardULZ)
- Added error message if music editor fails to save due to read only permissions
- Added ability to toggle if input scripts should override default button actions

### Changed

- Updated Polish localisation. [@ReptiIe](https://github.com/ReptiIe)
- Blank project updated to use hUGEDriver by default
- Reduced padding on scene info
- Engine "define" fields now written to state_defines.h file
- Scene info now highlights actor count in orange if reached (but not over) scene limit
- Animation state name input now includes pencil button to work closer to variable renaming

### Fixed

- Fixed error when using clamp in math events [@pau-tomas](https://github.com/pau-tomas)
- Updated 32-bit Windows app to use correct 32-bit GBDK-2020
- Fixed error when building if any "Actor Set Sprite Sheet" events link to deleted sprites
- Fix issue when gbvm scripts use .ARG10 and above [@RichardULZ](https://github.com/RichardULZ)
- Fix issue where music preview would stop working after window loses focus [@RichardULZ](https://github.com/RichardULZ)
- Fix issue where new template music and font files would be read only by default on Windows
- Fix issue where migrated emotes and default font would be read only by default on Windows
- Fix setting fade in / fade out speed
- Fix for issue migrating projects with references to avatars that no longer exist
- Fix issue where input scripts wouldn't override default button actions [@untoxa](https://github.com/untoxa)
- Fix issue where input scripts could fire while interact scripts were running (VM is locked)
- Fix issue where game would crash if more than 19 actors are used in a single scene

## [3.0.0]

- Moved to new [GBVM](https://github.com/chrismaltby/gbvm) based game engine (big thanks to [@untoxa](https://github.com/untoxa))
- Added sprite editor with support for large sprites and multiple animation states
- Added ability to define idle animations, jump and climb animations for platform scenes and hover animations for point and click scenes.
- Added hUGEDriver music support
- Added music editor for .uge files (thank you to [pau-tomas](https://github.com/pau-tomas/) + [Daid](https://github.com/Daid/) and [Superdisk](https://github.com/SuperDisk) for the inspiration and support)
- Added parallax background support
- Added math expression events to simplify performing calculations
- Added support for multiple saves slots
- Added ability to create .pocket files for use on Analogue Pocket
- Allow sprites and backgrounds to share vram, lets you use more sprite tiles on backgrounds with fewer tiles
- Increased the number of background palettes available per scene to 8
- Added ability to set 8 sprite palettes per scene, sprites can choose which palette to use per 8px x 16px tile
- Allow cancelling a build in progress
- Add support for Super GB border images
- Add ability to store 3 save slots
- Add ability to fire script when leaving a trigger
- Added ability to use additional custom emotes by adding images to assets/emotes.
- Updated “Add Event” menu to group events and allow setting favourites.
- Moved emulator to use [binjgb](https://github.com/binji/binjgb)

## [2.0.0-beta5]

### Added

- Add new Splash screen with animated template previews, easier access to documentation and credits easter egg (click the power light)
- Add live preview of how dialogue will appear in game when hovering over "Display Dialogue" events using ascii.png, frame.png and avatar sprites
- Add character count to dialogue event text input (52 characters max, or 48 if using an avatar)
- Add autocomplete and syntax highlighting for variables and speed codes in dialogue

- Add Engine Property Fields for platfomer physics, 2d grid size, and fade style in settings
- Add Event: Engine: Field Update for changing platformer physics mid game
- Add 16bit variables for engine property fields only
- Create Engine.json with ejected engines, to add your own custom engine properties

- Add Navigation side bar to left of the editor, Accessible with Tab key and full keyboard navigation
- Navigation sidebar lists: All scenes, actors/triggers within each scene, Custom Events, Global Variables
- Navigation Clicking a variable opens a variable editor, to rename the variable, and list all uses of that variable in your project
- Alt click a variable field in any event (if currently a global variable) to open the variable editor
- Drag navigator sidebar completely to the left to hide it, to reenable it use the menu item "View / Show Navigator"

- Add GBDK 2020 v4.0.1

### Changed

- Increased line limit in dialogue boxes to four lines
- Replaced Fade To Black event with Engine props Fade to black
- Custom Events are now listed in navigator sidebar only
- Updated to GBDK2020 v4.0.1 for massive performance increase, new ejected engine mandatory
- Engine bank push pop functions replaced with __banked for performance increase

### Fixed

- Fix issue where sidebar tabs could become hidden if translation wasn't able to fit in space available

## [2.0.0-beta4]

### Added

- Add ability to override only some of the scene palettes in a Set Background Palette event by using the new "Don't Modify" option
- Add preferences window allowing manual override of temporary files location
- Add warning if too many actors are clustered close together in scene (only 10 actors can be onscreen at once)
- Add ability for input scripts to be attached to multiple buttons at once [@patrickmollohan](https://github.com/patrickmollohan)

### Changed

- Updated text events to use monospace font making it easier to determine how text will appear in game
- Removed dependency of XCode/Command Line Tools being installed on MacOS by no longer using GNU Make during build
- Add ability to shake vertically and diagonally in Camera Shake event [@Xeyler](https://github.com/Xeyler) + [@patrickmollohan](https://github.com/patrickmollohan)
- Change UI of Timer and Attach Script events to include tabs for visual consistency [@pau-tomas](https://github.com/pau-tomas)
- Decrease min width of project window to 640px to allow working on smaller screen sizes [@patrickmollohan](https://github.com/patrickmollohan)

### Fixed

- Fix issue with calling javascript functions from events prevent text cropping from working as expected
- Fix issue with text cropping in menu events where it was possible for menu items to span multiple lines
- Fix issue with text cropped where variables and speed codes contributed more characters to string length than they should
- Fix issue where renaming assets in file system would cause uses of that asset in the project to become disconnected
- Fix copy/paste to keep actor references in events and to preserve local variable names
- Input scripts override default button behaviour again matching 1.2.0 functionality [@pau-tomas](https://github.com/pau-tomas)

## [2.0.0-beta3]

### Fixed

- Fix DE localisation
- Fix issue where changing a scene's background image would not update the scene's dimensions until the project was reloaded.
- Fix issue where editing custom events would reset instance of the event to be labelled as "EVENT_CALL_CUSTOM_EVENT" [@pau-tomas](https://github.com/pau-tomas)
- Fix unnecessary full recompiles when new local variables are added [@RichardULZ](https://github.com/RichardULZ)
- Fix bug in Platformer scenes where player faces the wrong way after changing direction for a few frames [@um3k](https://github.com/um3k)
- Fix bug causing crash when selecting values in the property dropdown [@pau-tomas](https://github.com/pau-tomas)
- Fix bug where hidden pinned actors would sometimes become visible while scrolling

## [2.0.0-beta2]

### Added

- Add ability to change scene transitions to "Fade To Black" through global setting with new event to change dynamically [@RichardULZ](https://github.com/RichardULZ)
- Add menu item and keyboard shortcut to switch project, opening the recent projects list [@patrickmollohan](https://github.com/patrickmollohan)
- Add option to persist player sprite changes between scenes (was previously always persisted) unchecking this will cause the sprite change to only be temporary for the current scene, useful for menus or switching genre
- Add event to check if current device supports color [@pau-tomas](https://github.com/pau-tomas)
- Add support for property fields within Custom Events [@pau-tomas](https://github.com/pau-tomas)
- Add ability to clamp Add & Subtract events to within 0 to 255 without wrapping [@Jarod-Lee](https://github.com/Jarod-Lee)
- Dutch localisation. [@Auroriax](https://github.com/Auroriax)

### Fixed

- Fix issue with project path selector choosing first file in project preventing people from creating new projects [@RichardULZ](https://github.com/RichardULZ)
- Fix issues using image and music assets with uppercase file extensions [@zdurgan](https://github.com/zdurgan)
- Fix issues with "!!!!" being interpreted as a dialogue speed command [@RichardULZ](https://github.com/RichardULZ)
- Fix collision events which were not firing in Top Down scenes unless player was moving [@pau-tomas](https://github.com/pau-tomas)
- Fix display of scene connections when scene switch events are used in collision or movement scripts [@pau-tomas](https://github.com/pau-tomas)
- Fix display of coloured sprites to use 3 colors from palette rather than 4 matching how they appear in game
- Fix issue where extra destination markers get drawn when switching between connected scenes
- Fix camera centering on player to match 1.2.0
- Fix screen tearing during fade transitions

### Changed

- Sample project updated to include music by [@RichardULZ](https://github.com/RichardULZ)
- Improved error message when player sprite sheet isn't set [@pau-tomas](https://github.com/pau-tomas)
- Improve wording on Enable Color mode modal to make it clearer that the change can be reversed
- Add GBT player and Mod2GBT from custom branch [@RichardULZ](https://github.com/RichardULZ)
- Add Ch4 Noise pitch support, rounded to `C, D#, F#, A#, C`
- Add Ch1-3 Portamento (Pitch bends) `1xx` & `2xx` up to 7F (127 +/-)
- Add Ch1-2,4 Volume/Envelope propriatary effect `9ve`, vol 0-F, envelope down 1-7, up 9-F, 0/8 no envelope
- Change `Cxx` preserve last set envelope from `9ve`, to set no envelope again, use `9v0`
- Fix `Dnn` at end of song/pattern reading invalid data
- Fix unnececary audio pops on some effects
- Fix unexpected noise from effect only (at song start)
- Fix ch4 incorrect volume with effect only
- Fix Note cut `EC0`
- Updated Brazilian Portuguese localisation. [@laetemn](https://github.com/laetemn)
- Updated German localisation. [@WAUthethird](https://github.com/WAUthethird)
- Updated Portuguese localisation. [@toxworks](https://github.com/toxworks)

## [2.0.0-beta1]

### Added

- Add full color support, each scene can contain up to six 4-color palette (24 colors per scene) and seven different sprite palettes.
- Add additional genres to Scene Type dropdown, "Platformer", "Shoot Em' Up", "Point and Click" and "Adventure", each one affects player handling in that scene. A single project can use any/all genres as required
- Add "On Update" script to actors which calls on each frame allowing movement to be controlled manually.
- Add checkbox to handle collision detection in "Move To" event
- Add choice on "Move To" to move horizontally first, vertically first or to use diagonal movement. Default is horizontal to match previous functionality
- Add event to stop any actors's "On Update" script
- Add event to dynamically switch color palettes used in a scene
- Add palettes section for editing and creating color palettes
- Add scene search functionality to World editor toolbar, if only a single scene matches view will scroll to center on that scene
- Add button to jump from Dialogue Review section to corresponding scene in Game World
- Add color labels for identifying and grouping scenes
- Add support for larger background images, up to 2040px in either dimension, maximum width * height of image must be under 1,048,320
- Increase number of allowed actors and triggers per scene to 30. Up to 10 actors will be visible on screen at the same time.
- Add ability to pin actors to screen to use as simple HUD elements
- Add event to switch any actor's sprite sheet dynamically
- Add event to toggle if an actor should animate while stationary
- Add event to bounce player while in platform scenes
- Add ability to create collisions tiles that only affect a single direction e.g. for platforms that you can jump through from below.
- Add ability to mark tiles as Ladders (only affects Platform scenes)
- Add choice of 8px or 16px brush sizes when drawing collisions or coloring background
- Add ability to draw lines when drawing collisions or coloring background by holding shift and clicking
- Image errors such as too many unique tiles, image too large etc. are now displayed underneath image dropdown in World editor
- Cache compiled files as much as possible to reduce time required for repeated builds
- Add projectile and attack events to add weapons to the player or actors
- Add collision groups to actors/attacks/projectiles with collision scripts to run when an actor collides with a specific group (only player to actor and projectile/attack to actor supported, actor to actor collisions not supported)
- Add ability to eject game engine, allowing per project overriding of any project source file
- Migrated compiler to use [GBDK 2020](https://github.com/Zal0/gbdk-2020)
- Copy/Paste also includes any referenced custom events allowing easier movement between projects
- Commit hash included in About Window allowing easier identication of which version you are currently using [@pau-tomas](https://github.com/pau-tomas)
- Improve text drawing animation and add ability to fast forward text boxes by holding a button [@RichardULZ](https://github.com/RichardULZ) / [@pau-tomas](https://github.com/pau-tomas)
- Add ability to dynamically change text draw speed mid text field using commands "!S0!" for instant draw and "!S5!" for speed = 5 etc
- Game engine completely rewritten to make less top down rpg genre specific
- New engine performance optimisation [@RichardULZ](https://github.com/RichardULZ)
- Merge events where the only difference was values being hard coded or coming from a variable like "Move To" and "Move To Using Variables" by adding button next to input that allows switching between variable, value or a new property type. Also allows mix of hard coded and variable values in single event. Feature known internally as union types
- Custom events updated to support union types [@pau-tomas](https://github.com/pau-tomas)
- Add additional Animation Speed option "None". Setting this will prevent actor from animating at all. Static actors will now cycle through frames while moving unless this value is set.
- Add support for macOS full screen mode

### Fixed

- Fix bug where deleting a custom event definition that was used multiple times in a single script would only delete the first instance of the event
- Fixed Ctrl + Z and Middle click behavior on Windows [@RichardULZ](https://github.com/RichardULZ)
- Fix custom events issue where some events wouldn't show their variables in the custom event parameters [@pau-tomas](https://github.com/pau-tomas)
- Lots of bug fixes / helping get the open beta build ready [@pau-tomas](https://github.com/pau-tomas) and [@RichardULZ](https://github.com/RichardULZ)
- Prevent actor sprites from overlapping dialogue boxes
- Fix issues when trying to use more than 256 sprites in a single game
- Fix issues when saving progress if project contained more than 256 scenes

### Changed

- Pushing actors now uses a 16px x 16px collision box rather than 16px x 8px, this will make Sokoban puzzles work better but could cause issues if you depended on the old behaviour
- Scene connections now by default only shows connections to/from the currently selected scene. The old default is available in "View/Show Connections/All"
- When not in color mode the Game World section will display images in the same palette as the emulator
- Event "Attach Script To Button" now doesn't persist between scenes by default, old functionality is still available using a new "persist" checkbox but new events that depend on sprite memory layout may have issues when persist is enabled (Projectiles/Attack/Actor Set Sprite Sheet)
- Top Down scenes now use the last pressed direction button for current movement direction improving controls when using a keyboard

### Removed

- Remove "Double Speed Mode" settings checkbox, when Color is enabled this is now enabled automatically
- Remove actor "Movement Type" dropdown, replaced with "On Update" script. Existing actors set to Random Walk / Random Rotation will be migrated automatically

## [1.2.1]

### Added

- Allow variables to be used in choice and menu events. [@pau-tomas](https://github.com/pau-tomas)
- Switching scene background will keep current collisions if image hasn't had collisions set already. [@RichardULZ](https://github.com/RichardULZ)

### Changed

- Updated Portuguese localisation. [@toxworks](https://github.com/toxworks)
- Updated Brazilian Portuguese localisation. [@junkajii](https://github.com/junkajii)

### Fixed

- Fix bug where color palettes would appear in different shades to provided hex codes when viewed in game
- Fix bug where event buttons would become stuck in paste mode when switching windows while holding Alt key
- Fix bug where projects could be made with invalid filenames
- Fix bug where collisions couldn't be placed if "Show Collisions" setting was off.
- Fix bug where variable lists sometimes showed old names.
- Fix bug where game engine would occassionally be corrupted in Window 10 builds [@chrismaltby](https://github.com/chrismaltby) + [@RichardULZ](https://github.com/RichardULZ)
- Fix bug where overlays would prevent timer scripts from running [@RichardULZ](https://github.com/RichardULZ)
- Fix bug where opening menu would modify text draw speed. [@pau-tomas](https://github.com/pau-tomas)

## [1.2.0]

# Added

- Add OnInit script to each actor.
- Add preview in dropdowns for scenes, actors and sprite sheets.
- Add ability to paste events by holding Alt while clicking event buttons.
- Add language select to view menu.
- Generate backups of previous version before saving.
- Sidebar supports two column layout when wide enough.
- Each actor/trigger/scene given four local variables.
- Add ability to remap keyboard controls.
- Add ability to set custom HTML header in web builds.
- Add custom cursors depending on tool state.
- Alternating row colors while scripting.
- Add ability to disable events.
- Add ability to disable else branch in conditional events.
- Add ability to use any variable in text (no longer only first 100).
- Add event to disable/enable collisions per actor.
- Add Switch event.
- Add Settings section grouping project settings together and adding settings for custom keyboard controls and custom HTML header.
- Add support for GameBoy Color palettes. [@fydo](https://github.com/fydo)
- Add support for GameBoy Color double CPU mode. [@pau-tomas](https://github.com/pau-tomas) [@RichardULZ](https://github.com/RichardULZ)
- Add menu event. [@pau-tomas](https://github.com/pau-tomas)
- Add 'Self' to actor selector. [@pau-tomas](https://github.com/pau-tomas)
- Add custom events functionality. [@pau-tomas](https://github.com/pau-tomas)
- Add avatars to text dialogue. [@pau-tomas](https://github.com/pau-tomas)
- Add support for bit flag variables in scripting. [@pau-tomas](https://github.com/pau-tomas)
- Add Comments in scripting. [@ManuGamesDev](https://github.com/ManuGamesDev)
- Add sound effects. [@gregtour](https://github.com/gregtour)
- Add timer events. [@gregtour](https://github.com/gregtour)
- Add Gamepad support [@bbbbbr](https://github.com/bbbbbr)
- Add events to save and restore actor direction using variables. [@ManuGamesDev](https://github.com/ManuGamesDev)
- German localisation. [@WAUthethird](https://github.com/WAUthethird)
- Spanish localisation. [@WAUthethird](https://github.com/WAUthethird)
- Norwegian localisation. [@thomas-alrek](https://github.com/thomas-alrek)
- Italian localisation. [@marcosecchi](https://github.com/marcosecchi)
- Latin American Spanish localisation. [@foobraco](https://github.com/foobraco)
- Polish localisation. [@MajkelKorczak](https://github.com/MajkelKorczak)
- Korean localisation. [@juni070127](https://github.com/juni070127)
- Japanese localisation. [@cubicstyle](https://github.com/cubicstyle)
- Scots localisation. [@Cobradabest](https://github.com/Cobradabest)

### Changed

- Update Windows 32-bit to use GBDK 2.96.
- Prevent actors from leaving scene edges.
- Refactor to handle larger project files.
- Rebuilt event system allowing easier community contributions.
- Update Windows 64-bit to use GBDK 2.96. [@gregtour](https://github.com/gregtour)
- Updated Brazilian Portuguese localisation. [@junkajii](https://github.com/junkajii)
- Updated Portuguese localisation. [@toxworks](https://github.com/toxworks)
- Improve emulator audio. [@RichardULZ](https://github.com/RichardULZ)
- Improve keyboard controls in event search. [@allie](https://github.com/allie)
- Improve template.mod music file. [@RichardULZ](https://github.com/RichardULZ)

### Fixed

- Fixed MBC1 support.
- Fix issues flushing sava data on Windows
- Fix issue where copy / pasting scenes would break actor connections in scripts
- Fix collisions at bottom edge of screen.
- Ignore invalid PNG images when loading project.
- Release held buttons when emulator loses focus.
- Fix for issue with cursor position moving while editing dialogue [@MattTuttle](https://github.com/MattTuttle)
- Fix GBTplayer ch4 pan fx [@RichardULZ](https://github.com/RichardULZ)
- Fix bug when Actor Invoke is used with conditional statement [@RichardULZ](https://github.com/RichardULZ)
- Fixed issue where multi-frame static actors would animate while moving [@RichardULZ](https://github.com/RichardULZ)
- CameraMoveTo speed fixes [@RichardULZ](https://github.com/RichardULZ)

## [1.1.0] - 2019-05-18

### Added

- Support for animating sprites by cycling between frames of animation.
- Ability to use variables in text by using new variable id placeholders "You have $01$ gold".
- Events for Saving and Loading your game.
- Event for attaching scripts to button inputs.
- Extra actor commands for setting relative position, check facing direction. [@thomas-alrek](https://github.com/thomas-alrek)
- Math commands, random numbers, add, subtract, multiply and divide variables with each other other and much more. [@thomas-alrek](https://github.com/thomas-alrek)
- Events for pushing and popping scenes from a stack allowing nested menus to be created returning back to your initial position when closed. [@thomas-alrek](https://github.com/thomas-alrek)
- Event to invoke a script from another actor. [@thomas-alrek](https://github.com/thomas-alrek)
- Pan around world viewer using Alt + click, middle click or by clicking and dragging in the space between scenes.
- Ability to control zoom using pinch gestures or Ctrl + Mouse Wheel [@thomas-alrek](https://github.com/thomas-alrek)
- Drag and drop actors and triggers between scenes.
- Ability to type text directly into Add Event search and have it create a new Display Text module with the text you entered.
- Event for controlling text open, draw and close animation speeds. [@RichardULZ](https://github.com/RichardULZ)
- All script events are now collapsable and can be renamed.
- Dark mode theme selection to Windows and Linux.
- Ability to select GameBoy cartridge type.
- Ability to control movement and animation speed of actors.
- Support for copy and paste for scenes, actors, triggers and scripts.
- Event groups allowing you to better organise your scripts.
- Notes fields to project, scenes, actors and triggers. [@thomas-alrek](https://github.com/thomas-alrek)
- Splash page now has a list of recently opened projects.
- Editor sidebar now resizable. [@thomas-alrek](https://github.com/thomas-alrek)
- Support for 32-bit Windows.
- Support for localisation of the app (now accepting pull requests for all languages).
- Chinese localisation. [@InchouRyu](https://github.com/InchouRyu)
- Brazilian Portuguese localisation [@junkajii](https://github.com/junkajii)
- Portuguese localisation [@toxworks](https://github.com/toxworks)

### Changed

- Display text event now supports up to 3 lines of text.
- Warnings when image assets don't follow specifications are now more noticeable in build phase.

### Fixed

- Fixed audio bugs in emulator where sound would pop as emulator opened and closed.
- Fixed vsync tearing. [@RichardULZ](https://github.com/RichardULZ)
- Input handling fixes on Windows build.
- Lots of other bug fixes.

## [1.0.0] - 2019-04-17

Initial GB Studio Public Release<|MERGE_RESOLUTION|>--- conflicted
+++ resolved
@@ -5,7 +5,7 @@
 The format is based on [Keep a Changelog](https://keepachangelog.com/en/1.0.0/),
 and this project adheres to [Semantic Versioning](https://semver.org/spec/v2.0.0.html).
 
-## [3.2.1] - 2024-02-27
+## [Unreleased]
 
 ### Added
 
@@ -21,16 +21,18 @@
 
 ### Fixed
 
+- Fix localisation for default names of scenes, actors and triggers, new entities no longer hard coded to use English names
+- Fix issue where clicking on a scene would sometimes not cause it to become selected
+- Fix issue where dragging World using middle mouse button and releasing button with cursor outside of window would cause scrolling to still be enabled
+
+## [3.2.1] - 2024-02-27
+
+### Fixed
+
 - Fix sound effects previews in editor not matching how they sound in game [@pau-tomas](https://github.com/pau-tomas)
 - Fix crash when typing "!S" into dialogue events
 - Fix bug where engine plugins that include an engine.json with no fields causes all default engine settings to be hidden [@pau-tomas](https://github.com/pau-tomas)
-<<<<<<< HEAD
-- Fix localisation for default names of scenes, actors and triggers, new entities no longer hard coded to use English names
-- Fix issue where clicking on a scene would sometimes not cause it to become selected
-- Fix issue where dragging World using middle mouse button and releasing button with cursor outside of window would cause scrolling to still be enabled
-=======
 - Fix issue where transferring data over linkcable would cause game to hang
->>>>>>> a0a1ae71
 
 ## [3.2.0] - 2024-01-29
 
