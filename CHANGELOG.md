--- conflicted
+++ resolved
@@ -50,11 +50,8 @@
 - Fix rendering of garbage when no scene has loaded yet [untoxa](https://github.com/untoxa)
 - Fix overlay hide [untoxa](https://github.com/untoxa)
 - Fix issue where walking events was incorrectly replacing actorIds with $self$
-<<<<<<< HEAD
 - Fix issue with saving/loading patterns from UGE files [@pau-tomas](https://github.com/pau-tomas)
-=======
 - Fixed issue where changing player sprite mid scene would write over actor tiles (still an issue using "Replace Default Sprite" with a larger than initial)  
->>>>>>> 7d5932d6
 
 ## [3.0.2]
 
