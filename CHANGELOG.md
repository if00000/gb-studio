# Changelog

All notable changes to this project will be documented in this file.

The format is based on [Keep a Changelog](https://keepachangelog.com/en/1.0.0/),
and this project adheres to [Semantic Versioning](https://semver.org/spec/v2.0.0.html).

## [Unreleased]

### Added

- Add VM_LOAD_TILESET and VM_OVERLAY_SET_MAP to gbvm [@untoxa](https://github.com/untoxa)
- Add VM_ACTOR_MOVE_CANCEL [@um3k](https://github.com/um3k)
- Allow using frames rather than seconds for wait/camera shake/attach timer script events
- Added events to Deactivate & Activate actors, similar to old hide/show but prevents update scripts from running on disabled actors
- Added ability to choose any referenced assets in GBVM script event forcing assets to be included within built project
- Added ability to rename the GBVM symbol used for generated data files, accessible from "View GBVM Symbols" in right sidebar menu + GBVM event references section
- Added syntax highlighting and line numbers to GBVM event code input
- Added event Actor Move Cancel to cancel any scripted movement currently running for a given actor [@um3k](https://github.com/um3k)
- Add sound effects file support reading WAV (.wav), VGM (.vgm, .vgz) and FXHammer (.sav) files from assets/sounds folder
- Add support for setting sound effects priority [@untoxa](https://github.com/untoxa)
- Add ability to generate Emulicious debugging files [@RichardULZ](https://github.com/RichardULZ)
- Add tooltips to Song Editor tools [@DeerTears](https://github.com/DeerTears)
- Added Piano Roll selection tool (also accessible by holding Shift) allowing multiple notes to be dragged at once [@pau-tomas](https://github.com/pau-tomas)
- Added copy paste support for notes in music editor with OpenMPT/hUGETracker compatible clipboard format [@pau-tomas](https://github.com/pau-tomas)
- Added ability to select multiple cells in tracker editor by holding shift while pressing arrow keys [@pau-tomas](https://github.com/pau-tomas)
- Added keyboard shortcut (Space bar) to toggle play/pause in music editor [@pau-tomas](https://github.com/pau-tomas)
- Add Idle event to wait for a single frame using VM_IDLE
- Add "Loop For" and "Loop While" events
- Add ability to pass number values as parameters when calling scripts [@pau-tomas](https://github.com/pau-tomas)
- Add ability to access global variables from within scripts [@pau-tomas](https://github.com/pau-tomas)
- Add ability to set script parameters to be passed by reference or by value (previously was always by reference)
- Add ability to use pixel values for actor and camera movement [@Y0UR-U5ERNAME](https://github.com/Y0UR-U5ERNAME)
- Add ability to view & change units used for time and distances inline within number and variable inputs
- Add event "If Actor Distance From Actor" to check if one actor is within a certain range of another [@juliusl](https://github.com/juliusl)
- Add event "Start Actor's 'On Update' Script" [@patrickmollohan](https://github.com/patrickmollohan)
- Add "Keep Running While Offscreen" option to actor "On Update" scripts
- Add ability to prevent projectiles being destroyed on collision and to prevent projectile animation from looping [@untoxa](https://github.com/untoxa)
- Add support for engine plugins, individual C or ASM files placed in `PROJECT_PATH/plugins/PLUGIN_NAME/engine/src/` replacing or adding partial parts of the game engine
- Add support for partial engine files in `PROJECT_PATH/assets/engine` missing files will be pulled from the default game engine
- Add support for calling C functions directly from GBVM with `VM_CALL_NATIVE`, in conjunction engine plugins allows creation of plugin events which call new native C functions
- Add compile time warning if too many unique projectiles are within a scene
- Add effect editor to music editor piano roll [@pau-tomas](https://github.com/pau-tomas)
- Add noise macro preview for music editor [@RichardULZ](https://github.com/RichardULZ)
- Display channel specific instrument names on instrument select dropdown [@pau-tomas](https://github.com/pau-tomas)
- Allow editing effects from tracker editor [@RichardULZ](https://github.com/RichardULZ)
- Allow transposing selected notes in tracker with Ctrl/Ctrl+Shift and Mousewheel or "+" / "-" keys [@RichardULZ](https://github.com/RichardULZ)
- Add sound effects preview from dropdowns [@pau-tomas](https://github.com/pau-tomas)
- Add tooltips to all script event labels (also used to auto generate documentation for new site)
<<<<<<< HEAD
- Add "Music House" to the color sample project with examples of music and sound effects [@pau-tomas](https://github.com/pau-tomas). Music and sound effects by Tronimal.
- Add new song template for UGE songs, with new default instruments. Song created by Tronimal.
=======
- Add "Music House" to the color sample project with examples of music and sound effects [@pau-tomas](https://github.com/pau-tomas)
- Add support for extending engine.json from plugins [@pau-tomas](https://github.com/pau-tomas)
>>>>>>> 8be58707

### Changed

- Updated to latest [GBDK-2020](https://github.com/gbdk-2020/gbdk-2020)
- Updated to latest [GBVM](https://github.com/chrismaltby/gbvm)
- Save/restore RNG seed when saving/loading a game [@untoxa](https://github.com/untoxa)
- Updated Polish localisation. [@ReptiIe](https://github.com/ReptiIe)
- Optimised Switch event codegen to use VM_SWITCH instruction
- Optimised codegen to use a stack frame rather than push/pop
- Improved randomize [@untoxa](https://github.com/untoxa)
- Improved gbspack error when data is over bank size limits
- Update hUGEDriver [@untoxa](https://github.com/untoxa)
- Hide/show actor now ONLY hides/shows, update scripts & collisions are not affected (existing hide/show events migrated to deactivate/activate for compatibility)
- Updated Simplified Chinese localisation. [@wcxu21](https://github.com/wcxu21)
- Updated German localisation. [@attackemartin](https://github.com/attackemartin)
- List of "Variable Uses" now calculated in background thread to reduce pause while reading large projects
- Timer, input and music scripts set from within a custom script no longer allow the script parameters to be used as they were not working, global variables can now be used instead.
- Optimised actors_update() and vm_actor_move_to() to improve CPU usage
- Improve music editor copy/paste with ModPlug compatible clipboard [@RichardULZ](https://github.com/RichardULZ)

### Fixed

- Fixed Wait event in scene init scripts to happen after automatic fade in
- Fixed issue where animated camera lock would be off by 8x8px
- Fix vertical shoot em up scene type [@um3k](https://github.com/um3k)
- Fixed display of errors in game engine files while building
- Fix issue where activating an actor wouldn't trigger update script [@untoxa](https://github.com/untoxa)
- Fix issue where full magenta characters in font files didn't have zero width
- Fixed typo in Japanese localisation [@RYU-N2001](https://github.com/RYU-N2001)
- Updated 32-bit Windows app to use correct 32-bit GBDK-2020 (again) [@untoxa](https://github.com/untoxa)
- Fixed issue where relative actor movement on left or top edge of scene would wrap around scene [@um3k](https://github.com/um3k)
- Fix issue where soft reset could lead to UI tiles over scene tiles [@untoxa](https://github.com/untoxa)
- Fix issue where undoing from music editor would also undo global project changes [@pau-tomas](https://github.com/pau-tomas)
- Fix compiling noise macros for UGE songs [@pau-tomas](https://github.com/pau-tomas)
- Fix setting music editor preview start position to a different pattern [@pau-tomas](https://github.com/pau-tomas)
- Fix issue where projectiles launched at >224 degrees would be facing in wrong direction [@john-lay](https://github.com/john-lay)
- Restore previously playing music when loading game data
- Fix issue where new patterns added to songs in music editor would not be played until song was reloaded [@pau-tomas](https://github.com/pau-tomas)
- Fix an issue where fading out mid-scene would cause game to hang [@untoxa](https://github.com/untoxa)
- Fix copying trigger scripts [@pau-tomas](https://github.com/pau-tomas)
- Fix issue where selecting "Wait until finished" on sound effect events could cause broken scripts containing decimal wait values
- Fix selecting properties on "Self" such as position and direction [@pau-tomas](https://github.com/pau-tomas)
- Fix issue where renaming sprite files would lose any attached metadata
- Prevent user from creating projects ending with a period [@patrickmollohan](https://github.com/patrickmollohan)
- Fix issue where using multiple identical sound events in a project would store the data in the ROM duplicated once for every sound effect call
- Fix issue where a commented out actor update script would cause slow down while the actor is onscreen
- Fix issues with build caching which was requiring cache to be cleared regularly if variable references were changed

### Removed

- Removed .CURRENT_SCRIPT_BANK for gbvm scripts as results were unreliable
- Removed deprecated dividing ratio and shift clock fields from noise instrument editor [@pau-tomas](https://github.com/pau-tomas)
- Removed loop option on music play event, doesn't work for hUGEDriver and was broken on GBTPlayer. Instead add an empty pattern with an infinite loop (using effect Bxx) to the tracks you want to not loop.

## [3.0.3]

### Added

- Added event to determine if device is running on SGB
- Added event to determine if device is a GBA
- Added ability to choose from two keyboard layout options for tracker [@pau-tomas](https://github.com/pau-tomas)
- Added ability to to set the start playback position in music editor by clicking bar above piano roll [@pau-tomas](https://github.com/pau-tomas)
- Add engine support for text sounds [@untoxa](https://github.com/untoxa)
- Added ability to use values between -32768 and 32767 in variable events [@Rebusmind](https://github.com/Rebusmind)
- Added ability to clamp to 8-bit while using multiply
- Added ability to see where automatic Fade In event will appear in Scene "On Init" script with option to disable or change speed
- Added missing label in Actor Show event [@ReyAnthony](https://github.com/ReyAnthony)
- Add vertical scrolling in last parallax viewport is Speed=1 [@um3k](https://github.com/um3k)
- Add palette name to tile palette select based on current preview scene [@ReyAnthony](https://github.com/ReyAnthony)
- Added event to manually seed random number generator

### Changed

- Changed if color supported event to return false when game is DMG even if run on color device
- Changed wording from "Reenable" to "Enable" for toggling events/else [@codyjb](https://github.com/codyjb)
- Update engine to latest hUGEDriver [@untoxa](https://github.com/untoxa)
- Changed default .uge template to be blank [MOL-IS-MOL](https://github.com/MOL-IS-MOL)
- Updated to latest GBDK-2020
- Improved Math Functions clamp to not require branching
- Updated Polish localisation. [@ReptiIe](https://github.com/ReptiIe)
- Updated Simplified Chinese localisation. [@wcxu21](https://github.com/wcxu21)

### Fixed

- Fixed blurry emulator when running web export on desktop Safari [@pau-tomas](https://github.com/pau-tomas)
- Fix issue where replacing trigger OnLeave script would replace OnEnter [@pau-tomas](https://github.com/pau-tomas)
- Fix issue replacing math expression variables in custom events [@pau-tomas](https://github.com/pau-tomas)
- Fix issue where some events when used in init scripts would cause the script to wait until the scene had faded in before continuing
- Fix music editor: Instrument name isn't editable  [@pau-tomas](https://github.com/pau-tomas)
- Fix music editor: Ticks per row field updates aren't reflected when playing the song [@pau-tomas](https://github.com/pau-tomas)
- Fix music editor: Wave form changes are not updating for instrument preview [@pau-tomas](https://github.com/pau-tomas)
- Improved engine GBA detection [@untoxa](https://github.com/untoxa)
- Fix scroll jitter seen in top-down scenes [@untoxa](https://github.com/untoxa)
- Save executing ctxs when saving game data [@untoxa](https://github.com/untoxa)
- Fixed issue where scene may not fade in some cases where scene init script contained conditional events
- Fix keyboard accessibility for add/remove buttons in form fields [@rik-smeets](https://github.com/rik-smeets)
- Fixed issue causing Math event values > 128 to wrap as they were treated as signed 8-bit numbers [@Rebusmind](https://github.com/Rebusmind)
- Fixed clamp when adding/subtracting negative numbers
- Generate a new save hash when project changes to prevent crashes when loading invalid data [@untoxa](https://github.com/untoxa)
- Fix crashes when using too many sprite tiles by using GBDK-2020 sprite hiding function [@untoxa](https://github.com/untoxa)
- Fix rendering of garbage when no scene has loaded yet [@untoxa](https://github.com/untoxa)
- Fix overlay hide [@untoxa](https://github.com/untoxa)
- Fix issue where walking events was incorrectly replacing actorIds with $self$
- Fix issue with saving/loading patterns from UGE files [@pau-tomas](https://github.com/pau-tomas)
- Fixed issue where changing player sprite mid scene would write over actor tiles (still an issue using "Replace Default Sprite" with a larger than initial)
- Fix playing note preview when adding to wave channel [@pau-tomas](https://github.com/pau-tomas)
- Fixed some fields not being localised correctly (such as the top left Project View Button)
- Fixed issue where random numbers were being seeded every call preventing them from being very random

## [3.0.2]

### Added

- Added in-game crash handler screen [@untoxa](https://github.com/untoxa)
- Added support for 16-bit in flag events [@Rebusmind](https://github.com/Rebusmind)
- Compile files in parallel based on available CPU cores for system

### Changed

- Updated Portuguese localisation. [@toxworks](https://github.com/toxworks)
- Updated Simplified Chinese localisation. [@wcxu21](https://github.com/wcxu21)
- Optimised game engine input script checks [@untoxa](https://github.com/untoxa)
- Reimplemented GBSPack in pure JS as binary was incorrectly flagged by anti-virus software on Windows
- Updated French localisation. [@Toinane](https://github.com/Toinane)
- Player bounce event no longer deprecated
- Don't prevent jumping when overlapping actor in platform scenes

### Fixed

- Fixed some cases where assets would no longer live reload by switching to using chokidar glob syntax rather than regex filters [@RichardULZ](https://github.com/RichardULZ)
- Allow tilesets with zero length [@untoxa](https://github.com/untoxa)
- Fix issue where VM_LOCK was not affecting context switching [@untoxa](https://github.com/untoxa)
- Properly detect grouped property fields for events inside custom scripts [@pau-tomas](https://github.com/pau-tomas)
- Detect variables in math expression events within Custom Scripts [@pau-tomas](https://github.com/pau-tomas)
- Rebuilt GBDK for Mac to support macOS versions below 10.15 [@untoxa](https://github.com/untoxa)
- Hide sprites when overlay is fullscreen [@untoxa](https://github.com/untoxa)
- Make sequences of control codes in strings "instant" [@untoxa](https://github.com/untoxa)
- Fixed error when saving wave length in music editor [@pau-tomas](https://github.com/pau-tomas)
- Fixed copy/paste on Ubuntu
- Fixed codegen for Link Close event [@pau-tomas](https://github.com/pau-tomas)
- Fixed issue where world view would snap to center of selected scene each time a change was made [@tustin2121](https://github.com/tustin2121)
- Fixed accidental movement of scenes/drawing when panning with the middle mouse button [@tustin2121](https://github.com/tustin2121)

## [3.0.1]

### Added

- Improved console errors for gbvm scripts [@pau-tomas](https://github.com/pau-tomas)
- Improved warning message when no .mod files are found and music engine is set to GBT Player [@pau-tomas](https://github.com/pau-tomas)
- Additional tracker editor keyboard shortcuts [@RichardULZ](https://github.com/RichardULZ)
- Added error message if music editor fails to save due to read only permissions
- Added ability to toggle if input scripts should override default button actions

### Changed

- Updated Polish localisation. [@ReptiIe](https://github.com/ReptiIe)
- Blank project updated to use hUGEDriver by default
- Reduced padding on scene info
- Engine "define" fields now written to state_defines.h file
- Scene info now highlights actor count in orange if reached (but not over) scene limit
- Animation state name input now includes pencil button to work closer to variable renaming

### Fixed

- Fixed error when using clamp in math events [@pau-tomas](https://github.com/pau-tomas)
- Updated 32-bit Windows app to use correct 32-bit GBDK-2020
- Fixed error when building if any "Actor Set Sprite Sheet" events link to deleted sprites
- Fix issue when gbvm scripts use .ARG10 and above [@RichardULZ](https://github.com/RichardULZ)
- Fix issue where music preview would stop working after window loses focus [@RichardULZ](https://github.com/RichardULZ)
- Fix issue where new template music and font files would be read only by default on Windows
- Fix issue where migrated emotes and default font would be read only by default on Windows
- Fix setting fade in / fade out speed
- Fix for issue migrating projects with references to avatars that no longer exist
- Fix issue where input scripts wouldn't override default button actions [@untoxa](https://github.com/untoxa)
- Fix issue where input scripts could fire while interact scripts were running (VM is locked)
- Fix issue where game would crash if more than 19 actors are used in a single scene

## [3.0.0]

- Moved to new [GBVM](https://github.com/chrismaltby/gbvm) based game engine (big thanks to [@untoxa](https://github.com/untoxa))
- Added sprite editor with support for large sprites and multiple animation states
- Added ability to define idle animations, jump and climb animations for platform scenes and hover animations for point and click scenes.
- Added hUGEDriver music support
- Added music editor for .uge files (thank you to [pau-tomas](https://github.com/pau-tomas/) + [Daid](https://github.com/Daid/) and [Superdisk](https://github.com/SuperDisk) for the inspiration and support)
- Added parallax background support
- Added math expression events to simplify performing calculations
- Added support for multiple saves slots
- Added ability to create .pocket files for use on Analogue Pocket
- Allow sprites and backgrounds to share vram, lets you use more sprite tiles on backgrounds with fewer tiles
- Increased the number of background palettes available per scene to 8
- Added ability to set 8 sprite palettes per scene, sprites can choose which palette to use per 8px x 16px tile
- Allow cancelling a build in progress
- Add support for Super GB border images
- Add ability to store 3 save slots
- Add ability to fire script when leaving a trigger
- Added ability to use additional custom emotes by adding images to assets/emotes.
- Updated “Add Event” menu to group events and allow setting favourites.
- Moved emulator to use [binjgb](https://github.com/binji/binjgb)

## [2.0.0-beta5]

### Added

- Add new Splash screen with animated template previews, easier access to documentation and credits easter egg (click the power light)
- Add live preview of how dialogue will appear in game when hovering over "Display Dialogue" events using ascii.png, frame.png and avatar sprites
- Add character count to dialogue event text input (52 characters max, or 48 if using an avatar)
- Add autocomplete and syntax highlighting for variables and speed codes in dialogue

- Add Engine Property Fields for platfomer physics, 2d grid size, and fade style in settings
- Add Event: Engine: Field Update for changing platformer physics mid game
- Add 16bit variables for engine property fields only
- Create Engine.json with ejected engines, to add your own custom engine properties

- Add Navigation side bar to left of the editor, Accessible with Tab key and full keyboard navigation
- Navigation sidebar lists: All scenes, actors/triggers within each scene, Custom Events, Global Variables
- Navigation Clicking a variable opens a variable editor, to rename the variable, and list all uses of that variable in your project
- Alt click a variable field in any event (if currently a global variable) to open the variable editor
- Drag navigator sidebar completely to the left to hide it, to reenable it use the menu item "View / Show Navigator"

- Add GBDK 2020 v4.0.1

### Changed

- Increased line limit in dialogue boxes to four lines
- Replaced Fade To Black event with Engine props Fade to black
- Custom Events are now listed in navigator sidebar only
- Updated to GBDK2020 v4.0.1 for massive performance increase, new ejected engine mandatory
- Engine bank push pop functions replaced with __banked for performance increase

### Fixed

- Fix issue where sidebar tabs could become hidden if translation wasn't able to fit in space available

## [2.0.0-beta4]

### Added

- Add ability to override only some of the scene palettes in a Set Background Palette event by using the new "Don't Modify" option
- Add preferences window allowing manual override of temporary files location
- Add warning if too many actors are clustered close together in scene (only 10 actors can be onscreen at once)
- Add ability for input scripts to be attached to multiple buttons at once [@patrickmollohan](https://github.com/patrickmollohan)

### Changed

- Updated text events to use monospace font making it easier to determine how text will appear in game
- Removed dependency of XCode/Command Line Tools being installed on MacOS by no longer using GNU Make during build
- Add ability to shake vertically and diagonally in Camera Shake event [@Xeyler](https://github.com/Xeyler) + [@patrickmollohan](https://github.com/patrickmollohan)
- Change UI of Timer and Attach Script events to include tabs for visual consistency [@pau-tomas](https://github.com/pau-tomas)
- Decrease min width of project window to 640px to allow working on smaller screen sizes [@patrickmollohan](https://github.com/patrickmollohan)

### Fixed

- Fix issue with calling javascript functions from events prevent text cropping from working as expected
- Fix issue with text cropping in menu events where it was possible for menu items to span multiple lines
- Fix issue with text cropped where variables and speed codes contributed more characters to string length than they should
- Fix issue where renaming assets in file system would cause uses of that asset in the project to become disconnected
- Fix copy/paste to keep actor references in events and to preserve local variable names
- Input scripts override default button behaviour again matching 1.2.0 functionality [@pau-tomas](https://github.com/pau-tomas)

## [2.0.0-beta3]

### Fixed

- Fix DE localisation
- Fix issue where changing a scene's background image would not update the scene's dimensions until the project was reloaded.
- Fix issue where editing custom events would reset instance of the event to be labelled as "EVENT_CALL_CUSTOM_EVENT" [@pau-tomas](https://github.com/pau-tomas)
- Fix unnecessary full recompiles when new local variables are added [@RichardULZ](https://github.com/RichardULZ)
- Fix bug in Platformer scenes where player faces the wrong way after changing direction for a few frames [@um3k](https://github.com/um3k)
- Fix bug causing crash when selecting values in the property dropdown [@pau-tomas](https://github.com/pau-tomas)
- Fix bug where hidden pinned actors would sometimes become visible while scrolling

## [2.0.0-beta2]

### Added

- Add ability to change scene transitions to "Fade To Black" through global setting with new event to change dynamically [@RichardULZ](https://github.com/RichardULZ)
- Add menu item and keyboard shortcut to switch project, opening the recent projects list [@patrickmollohan](https://github.com/patrickmollohan)
- Add option to persist player sprite changes between scenes (was previously always persisted) unchecking this will cause the sprite change to only be temporary for the current scene, useful for menus or switching genre
- Add event to check if current device supports color [@pau-tomas](https://github.com/pau-tomas)
- Add support for property fields within Custom Events [@pau-tomas](https://github.com/pau-tomas)
- Add ability to clamp Add & Subtract events to within 0 to 255 without wrapping [@Jarod-Lee](https://github.com/Jarod-Lee)
- Dutch localisation. [@Auroriax](https://github.com/Auroriax)

### Fixed

- Fix issue with project path selector choosing first file in project preventing people from creating new projects [@RichardULZ](https://github.com/RichardULZ)
- Fix issues using image and music assets with uppercase file extensions [@zdurgan](https://github.com/zdurgan)
- Fix issues with "!!!!" being interpreted as a dialogue speed command [@RichardULZ](https://github.com/RichardULZ)
- Fix collision events which were not firing in Top Down scenes unless player was moving [@pau-tomas](https://github.com/pau-tomas)
- Fix display of scene connections when scene switch events are used in collision or movement scripts [@pau-tomas](https://github.com/pau-tomas)
- Fix display of coloured sprites to use 3 colors from palette rather than 4 matching how they appear in game
- Fix issue where extra destination markers get drawn when switching between connected scenes
- Fix camera centering on player to match 1.2.0
- Fix screen tearing during fade transitions

### Changed

- Sample project updated to include music by [@RichardULZ](https://github.com/RichardULZ)
- Improved error message when player sprite sheet isn't set [@pau-tomas](https://github.com/pau-tomas)
- Improve wording on Enable Color mode modal to make it clearer that the change can be reversed
- Add GBT player and Mod2GBT from custom branch [@RichardULZ](https://github.com/RichardULZ)
- Add Ch4 Noise pitch support, rounded to `C, D#, F#, A#, C`
- Add Ch1-3 Portamento (Pitch bends) `1xx` & `2xx` up to 7F (127 +/-)
- Add Ch1-2,4 Volume/Envelope propriatary effect `9ve`, vol 0-F, envelope down 1-7, up 9-F, 0/8 no envelope
- Change `Cxx` preserve last set envelope from `9ve`, to set no envelope again, use `9v0`
- Fix `Dnn` at end of song/pattern reading invalid data
- Fix unnececary audio pops on some effects
- Fix unexpected noise from effect only (at song start)
- Fix ch4 incorrect volume with effect only
- Fix Note cut `EC0`
- Updated Brazilian Portuguese localisation. [@laetemn](https://github.com/laetemn)
- Updated German localisation. [@WAUthethird](https://github.com/WAUthethird)
- Updated Portuguese localisation. [@toxworks](https://github.com/toxworks)

## [2.0.0-beta1]

### Added

- Add full color support, each scene can contain up to six 4-color palette (24 colors per scene) and seven different sprite palettes.
- Add additional genres to Scene Type dropdown, "Platformer", "Shoot Em' Up", "Point and Click" and "Adventure", each one affects player handling in that scene. A single project can use any/all genres as required
- Add "On Update" script to actors which calls on each frame allowing movement to be controlled manually.
- Add checkbox to handle collision detection in "Move To" event
- Add choice on "Move To" to move horizontally first, vertically first or to use diagonal movement. Default is horizontal to match previous functionality
- Add event to stop any actors's "On Update" script
- Add event to dynamically switch color palettes used in a scene
- Add palettes section for editing and creating color palettes
- Add scene search functionality to World editor toolbar, if only a single scene matches view will scroll to center on that scene
- Add button to jump from Dialogue Review section to corresponding scene in Game World
- Add color labels for identifying and grouping scenes
- Add support for larger background images, up to 2040px in either dimension, maximum width * height of image must be under 1,048,320
- Increase number of allowed actors and triggers per scene to 30. Up to 10 actors will be visible on screen at the same time.
- Add ability to pin actors to screen to use as simple HUD elements
- Add event to switch any actor's sprite sheet dynamically
- Add event to toggle if an actor should animate while stationary
- Add event to bounce player while in platform scenes
- Add ability to create collisions tiles that only affect a single direction e.g. for platforms that you can jump through from below.
- Add ability to mark tiles as Ladders (only affects Platform scenes)
- Add choice of 8px or 16px brush sizes when drawing collisions or coloring background
- Add ability to draw lines when drawing collisions or coloring background by holding shift and clicking
- Image errors such as too many unique tiles, image too large etc. are now displayed underneath image dropdown in World editor
- Cache compiled files as much as possible to reduce time required for repeated builds
- Add projectile and attack events to add weapons to the player or actors
- Add collision groups to actors/attacks/projectiles with collision scripts to run when an actor collides with a specific group (only player to actor and projectile/attack to actor supported, actor to actor collisions not supported)
- Add ability to eject game engine, allowing per project overriding of any project source file
- Migrated compiler to use [GBDK 2020](https://github.com/Zal0/gbdk-2020)
- Copy/Paste also includes any referenced custom events allowing easier movement between projects
- Commit hash included in About Window allowing easier identication of which version you are currently using [@pau-tomas](https://github.com/pau-tomas)
- Improve text drawing animation and add ability to fast forward text boxes by holding a button [@RichardULZ](https://github.com/RichardULZ) / [@pau-tomas](https://github.com/pau-tomas)
- Add ability to dynamically change text draw speed mid text field using commands "!S0!" for instant draw and "!S5!" for speed = 5 etc
- Game engine completely rewritten to make less top down rpg genre specific
- New engine performance optimisation [@RichardULZ](https://github.com/RichardULZ)
- Merge events where the only difference was values being hard coded or coming from a variable like "Move To" and "Move To Using Variables" by adding button next to input that allows switching between variable, value or a new property type. Also allows mix of hard coded and variable values in single event. Feature known internally as union types
- Custom events updated to support union types [@pau-tomas](https://github.com/pau-tomas)
- Add additional Animation Speed option "None". Setting this will prevent actor from animating at all. Static actors will now cycle through frames while moving unless this value is set.
- Add support for macOS full screen mode

### Fixed

- Fix bug where deleting a custom event definition that was used multiple times in a single script would only delete the first instance of the event
- Fixed Ctrl + Z and Middle click behavior on Windows [@RichardULZ](https://github.com/RichardULZ)
- Fix custom events issue where some events wouldn't show their variables in the custom event parameters [@pau-tomas](https://github.com/pau-tomas)
- Lots of bug fixes / helping get the open beta build ready [@pau-tomas](https://github.com/pau-tomas) and [@RichardULZ](https://github.com/RichardULZ)
- Prevent actor sprites from overlapping dialogue boxes
- Fix issues when trying to use more than 256 sprites in a single game
- Fix issues when saving progress if project contained more than 256 scenes

### Changed

- Pushing actors now uses a 16px x 16px collision box rather than 16px x 8px, this will make Sokoban puzzles work better but could cause issues if you depended on the old behaviour
- Scene connections now by default only shows connections to/from the currently selected scene. The old default is available in "View/Show Connections/All"
- When not in color mode the Game World section will display images in the same palette as the emulator
- Event "Attach Script To Button" now doesn't persist between scenes by default, old functionality is still available using a new "persist" checkbox but new events that depend on sprite memory layout may have issues when persist is enabled (Projectiles/Attack/Actor Set Sprite Sheet)
- Top Down scenes now use the last pressed direction button for current movement direction improving controls when using a keyboard

### Removed

- Remove "Double Speed Mode" settings checkbox, when Color is enabled this is now enabled automatically
- Remove actor "Movement Type" dropdown, replaced with "On Update" script. Existing actors set to Random Walk / Random Rotation will be migrated automatically

## [1.2.1]

### Added

- Allow variables to be used in choice and menu events. [@pau-tomas](https://github.com/pau-tomas)
- Switching scene background will keep current collisions if image hasn't had collisions set already. [@RichardULZ](https://github.com/RichardULZ)

### Changed

- Updated Portuguese localisation. [@toxworks](https://github.com/toxworks)
- Updated Brazilian Portuguese localisation. [@junkajii](https://github.com/junkajii)

### Fixed

- Fix bug where color palettes would appear in different shades to provided hex codes when viewed in game
- Fix bug where event buttons would become stuck in paste mode when switching windows while holding Alt key
- Fix bug where projects could be made with invalid filenames
- Fix bug where collisions couldn't be placed if "Show Collisions" setting was off.
- Fix bug where variable lists sometimes showed old names.
- Fix bug where game engine would occassionally be corrupted in Window 10 builds [@chrismaltby](https://github.com/chrismaltby) + [@RichardULZ](https://github.com/RichardULZ)
- Fix bug where overlays would prevent timer scripts from running [@RichardULZ](https://github.com/RichardULZ)
- Fix bug where opening menu would modify text draw speed. [@pau-tomas](https://github.com/pau-tomas)

## [1.2.0]

# Added

- Add OnInit script to each actor.
- Add preview in dropdowns for scenes, actors and sprite sheets.
- Add ability to paste events by holding Alt while clicking event buttons.
- Add language select to view menu.
- Generate backups of previous version before saving.
- Sidebar supports two column layout when wide enough.
- Each actor/trigger/scene given four local variables.
- Add ability to remap keyboard controls.
- Add ability to set custom HTML header in web builds.
- Add custom cursors depending on tool state.
- Alternating row colors while scripting.
- Add ability to disable events.
- Add ability to disable else branch in conditional events.
- Add ability to use any variable in text (no longer only first 100).
- Add event to disable/enable collisions per actor.
- Add Switch event.
- Add Settings section grouping project settings together and adding settings for custom keyboard controls and custom HTML header.
- Add support for GameBoy Color palettes. [@fydo](https://github.com/fydo)
- Add support for GameBoy Color double CPU mode. [@pau-tomas](https://github.com/pau-tomas) [@RichardULZ](https://github.com/RichardULZ)
- Add menu event. [@pau-tomas](https://github.com/pau-tomas)
- Add 'Self' to actor selector. [@pau-tomas](https://github.com/pau-tomas)
- Add custom events functionality. [@pau-tomas](https://github.com/pau-tomas)
- Add avatars to text dialogue. [@pau-tomas](https://github.com/pau-tomas)
- Add support for bit flag variables in scripting. [@pau-tomas](https://github.com/pau-tomas)
- Add Comments in scripting. [@ManuGamesDev](https://github.com/ManuGamesDev)
- Add sound effects. [@gregtour](https://github.com/gregtour)
- Add timer events. [@gregtour](https://github.com/gregtour)
- Add Gamepad support [@bbbbbr](https://github.com/bbbbbr)
- Add events to save and restore actor direction using variables. [@ManuGamesDev](https://github.com/ManuGamesDev)
- German localisation. [@WAUthethird](https://github.com/WAUthethird)
- Spanish localisation. [@WAUthethird](https://github.com/WAUthethird)
- Norwegian localisation. [@thomas-alrek](https://github.com/thomas-alrek)
- Italian localisation. [@marcosecchi](https://github.com/marcosecchi)
- Latin American Spanish localisation. [@foobraco](https://github.com/foobraco)
- Polish localisation. [@MajkelKorczak](https://github.com/MajkelKorczak)
- Korean localisation. [@juni070127](https://github.com/juni070127)
- Japanese localisation. [@cubicstyle](https://github.com/cubicstyle)
- Scots localisation. [@Cobradabest](https://github.com/Cobradabest)

### Changed

- Update Windows 32-bit to use GBDK 2.96.
- Prevent actors from leaving scene edges.
- Refactor to handle larger project files.
- Rebuilt event system allowing easier community contributions.
- Update Windows 64-bit to use GBDK 2.96. [@gregtour](https://github.com/gregtour)
- Updated Brazilian Portuguese localisation. [@junkajii](https://github.com/junkajii)
- Updated Portuguese localisation. [@toxworks](https://github.com/toxworks)
- Improve emulator audio. [@RichardULZ](https://github.com/RichardULZ)
- Improve keyboard controls in event search. [@allie](https://github.com/allie)
- Improve template.mod music file. [@RichardULZ](https://github.com/RichardULZ)

### Fixed

- Fixed MBC1 support.
- Fix issues flushing sava data on Windows
- Fix issue where copy / pasting scenes would break actor connections in scripts
- Fix collisions at bottom edge of screen.
- Ignore invalid PNG images when loading project.
- Release held buttons when emulator loses focus.
- Fix for issue with cursor position moving while editing dialogue [@MattTuttle](https://github.com/MattTuttle)
- Fix GBTplayer ch4 pan fx [@RichardULZ](https://github.com/RichardULZ)
- Fix bug when Actor Invoke is used with conditional statement [@RichardULZ](https://github.com/RichardULZ)
- Fixed issue where multi-frame static actors would animate while moving [@RichardULZ](https://github.com/RichardULZ)
- CameraMoveTo speed fixes [@RichardULZ](https://github.com/RichardULZ)

## [1.1.0] - 2019-05-18

### Added

- Support for animating sprites by cycling between frames of animation.
- Ability to use variables in text by using new variable id placeholders "You have $01$ gold".
- Events for Saving and Loading your game.
- Event for attaching scripts to button inputs.
- Extra actor commands for setting relative position, check facing direction. [@thomas-alrek](https://github.com/thomas-alrek)
- Math commands, random numbers, add, subtract, multiply and divide variables with each other other and much more. [@thomas-alrek](https://github.com/thomas-alrek)
- Events for pushing and popping scenes from a stack allowing nested menus to be created returning back to your initial position when closed. [@thomas-alrek](https://github.com/thomas-alrek)
- Event to invoke a script from another actor. [@thomas-alrek](https://github.com/thomas-alrek)
- Pan around world viewer using Alt + click, middle click or by clicking and dragging in the space between scenes.
- Ability to control zoom using pinch gestures or Ctrl + Mouse Wheel [@thomas-alrek](https://github.com/thomas-alrek)
- Drag and drop actors and triggers between scenes.
- Ability to type text directly into Add Event search and have it create a new Display Text module with the text you entered.
- Event for controlling text open, draw and close animation speeds. [@RichardULZ](https://github.com/RichardULZ)
- All script events are now collapsable and can be renamed.
- Dark mode theme selection to Windows and Linux.
- Ability to select GameBoy cartridge type.
- Ability to control movement and animation speed of actors.
- Support for copy and paste for scenes, actors, triggers and scripts.
- Event groups allowing you to better organise your scripts.
- Notes fields to project, scenes, actors and triggers. [@thomas-alrek](https://github.com/thomas-alrek)
- Splash page now has a list of recently opened projects.
- Editor sidebar now resizable. [@thomas-alrek](https://github.com/thomas-alrek)
- Support for 32-bit Windows.
- Support for localisation of the app (now accepting pull requests for all languages).
- Chinese localisation. [@InchouRyu](https://github.com/InchouRyu)
- Brazilian Portuguese localisation [@junkajii](https://github.com/junkajii)
- Portuguese localisation [@toxworks](https://github.com/toxworks)

### Changed

- Display text event now supports up to 3 lines of text.
- Warnings when image assets don't follow specifications are now more noticeable in build phase.

### Fixed

- Fixed audio bugs in emulator where sound would pop as emulator opened and closed.
- Fixed vsync tearing. [@RichardULZ](https://github.com/RichardULZ)
- Input handling fixes on Windows build.
- Lots of other bug fixes.

## [1.0.0] - 2019-04-17

Initial GB Studio Public Release<|MERGE_RESOLUTION|>--- conflicted
+++ resolved
@@ -47,13 +47,9 @@
 - Allow transposing selected notes in tracker with Ctrl/Ctrl+Shift and Mousewheel or "+" / "-" keys [@RichardULZ](https://github.com/RichardULZ)
 - Add sound effects preview from dropdowns [@pau-tomas](https://github.com/pau-tomas)
 - Add tooltips to all script event labels (also used to auto generate documentation for new site)
-<<<<<<< HEAD
 - Add "Music House" to the color sample project with examples of music and sound effects [@pau-tomas](https://github.com/pau-tomas). Music and sound effects by Tronimal.
 - Add new song template for UGE songs, with new default instruments. Song created by Tronimal.
-=======
-- Add "Music House" to the color sample project with examples of music and sound effects [@pau-tomas](https://github.com/pau-tomas)
 - Add support for extending engine.json from plugins [@pau-tomas](https://github.com/pau-tomas)
->>>>>>> 8be58707
 
 ### Changed
 
